/*
 * Copyright (c) 2015 Andrew Kelley
 *
 * This file is part of zig, which is MIT licensed.
 * See http://opensource.org/licenses/MIT
 */

#include "os.hpp"
#include "config.h"
#include "codegen.hpp"
#include "analyze.hpp"
#include "compiler.hpp"
#include "install_files.h"
#include "glibc.hpp"

static const char *msvcrt_common_src[] = {
    "misc" OS_SEP "onexit_table.c",
    "misc" OS_SEP "register_tls_atexit.c",
    "stdio" OS_SEP "acrt_iob_func.c",
    "misc" OS_SEP "_configthreadlocale.c",
    "misc" OS_SEP "_get_current_locale.c",
    "misc" OS_SEP "invalid_parameter_handler.c",
    "misc" OS_SEP "output_format.c",
    "misc" OS_SEP "purecall.c",
    "secapi" OS_SEP "_access_s.c",
    "secapi" OS_SEP "_cgets_s.c",
    "secapi" OS_SEP "_cgetws_s.c",
    "secapi" OS_SEP "_chsize_s.c",
    "secapi" OS_SEP "_controlfp_s.c",
    "secapi" OS_SEP "_cprintf_s.c",
    "secapi" OS_SEP "_cprintf_s_l.c",
    "secapi" OS_SEP "_ctime32_s.c",
    "secapi" OS_SEP "_ctime64_s.c",
    "secapi" OS_SEP "_cwprintf_s.c",
    "secapi" OS_SEP "_cwprintf_s_l.c",
    "secapi" OS_SEP "_gmtime32_s.c",
    "secapi" OS_SEP "_gmtime64_s.c",
    "secapi" OS_SEP "_localtime32_s.c",
    "secapi" OS_SEP "_localtime64_s.c",
    "secapi" OS_SEP "_mktemp_s.c",
    "secapi" OS_SEP "_sopen_s.c",
    "secapi" OS_SEP "_strdate_s.c",
    "secapi" OS_SEP "_strtime_s.c",
    "secapi" OS_SEP "_umask_s.c",
    "secapi" OS_SEP "_vcprintf_s.c",
    "secapi" OS_SEP "_vcprintf_s_l.c",
    "secapi" OS_SEP "_vcwprintf_s.c",
    "secapi" OS_SEP "_vcwprintf_s_l.c",
    "secapi" OS_SEP "_vscprintf_p.c",
    "secapi" OS_SEP "_vscwprintf_p.c",
    "secapi" OS_SEP "_vswprintf_p.c",
    "secapi" OS_SEP "_waccess_s.c",
    "secapi" OS_SEP "_wasctime_s.c",
    "secapi" OS_SEP "_wctime32_s.c",
    "secapi" OS_SEP "_wctime64_s.c",
    "secapi" OS_SEP "_wstrtime_s.c",
    "secapi" OS_SEP "_wmktemp_s.c",
    "secapi" OS_SEP "_wstrdate_s.c",
    "secapi" OS_SEP "asctime_s.c",
    "secapi" OS_SEP "memcpy_s.c",
    "secapi" OS_SEP "memmove_s.c",
    "secapi" OS_SEP "rand_s.c",
    "secapi" OS_SEP "sprintf_s.c",
    "secapi" OS_SEP "strerror_s.c",
    "secapi" OS_SEP "vsprintf_s.c",
    "secapi" OS_SEP "wmemcpy_s.c",
    "secapi" OS_SEP "wmemmove_s.c",
    "stdio" OS_SEP "mingw_lock.c",
};

static const char *msvcrt_i386_src[] = {
    "misc" OS_SEP "lc_locale_func.c",

};

static const char *msvcrt_other_src[] = {
    "misc" OS_SEP "__p___argv.c",
    "misc" OS_SEP "__p__acmdln.c",
    "misc" OS_SEP "__p__fmode.c",
    "misc" OS_SEP "__p__wcmdln.c",
};

static const char *mingwex_generic_src[] = {
    "complex" OS_SEP "_cabs.c",
    "complex" OS_SEP "cabs.c",
    "complex" OS_SEP "cabsf.c",
    "complex" OS_SEP "cabsl.c",
    "complex" OS_SEP "cacos.c",
    "complex" OS_SEP "cacosf.c",
    "complex" OS_SEP "cacosl.c",
    "complex" OS_SEP "carg.c",
    "complex" OS_SEP "cargf.c",
    "complex" OS_SEP "cargl.c",
    "complex" OS_SEP "casin.c",
    "complex" OS_SEP "casinf.c",
    "complex" OS_SEP "casinl.c",
    "complex" OS_SEP "catan.c",
    "complex" OS_SEP "catanf.c",
    "complex" OS_SEP "catanl.c",
    "complex" OS_SEP "ccos.c",
    "complex" OS_SEP "ccosf.c",
    "complex" OS_SEP "ccosl.c",
    "complex" OS_SEP "cexp.c",
    "complex" OS_SEP "cexpf.c",
    "complex" OS_SEP "cexpl.c",
    "complex" OS_SEP "cimag.c",
    "complex" OS_SEP "cimagf.c",
    "complex" OS_SEP "cimagl.c",
    "complex" OS_SEP "clog.c",
    "complex" OS_SEP "clog10.c",
    "complex" OS_SEP "clog10f.c",
    "complex" OS_SEP "clog10l.c",
    "complex" OS_SEP "clogf.c",
    "complex" OS_SEP "clogl.c",
    "complex" OS_SEP "conj.c",
    "complex" OS_SEP "conjf.c",
    "complex" OS_SEP "conjl.c",
    "complex" OS_SEP "cpow.c",
    "complex" OS_SEP "cpowf.c",
    "complex" OS_SEP "cpowl.c",
    "complex" OS_SEP "cproj.c",
    "complex" OS_SEP "cprojf.c",
    "complex" OS_SEP "cprojl.c",
    "complex" OS_SEP "creal.c",
    "complex" OS_SEP "crealf.c",
    "complex" OS_SEP "creall.c",
    "complex" OS_SEP "csin.c",
    "complex" OS_SEP "csinf.c",
    "complex" OS_SEP "csinl.c",
    "complex" OS_SEP "csqrt.c",
    "complex" OS_SEP "csqrtf.c",
    "complex" OS_SEP "csqrtl.c",
    "complex" OS_SEP "ctan.c",
    "complex" OS_SEP "ctanf.c",
    "complex" OS_SEP "ctanl.c",
    "crt" OS_SEP "dllentry.c",
    "crt" OS_SEP "dllmain.c",
    "gdtoa" OS_SEP "arithchk.c",
    "gdtoa" OS_SEP "dmisc.c",
    "gdtoa" OS_SEP "dtoa.c",
    "gdtoa" OS_SEP "g__fmt.c",
    "gdtoa" OS_SEP "g_dfmt.c",
    "gdtoa" OS_SEP "g_ffmt.c",
    "gdtoa" OS_SEP "g_xfmt.c",
    "gdtoa" OS_SEP "gdtoa.c",
    "gdtoa" OS_SEP "gethex.c",
    "gdtoa" OS_SEP "gmisc.c",
    "gdtoa" OS_SEP "hd_init.c",
    "gdtoa" OS_SEP "hexnan.c",
    "gdtoa" OS_SEP "misc.c",
    "gdtoa" OS_SEP "qnan.c",
    "gdtoa" OS_SEP "smisc.c",
    "gdtoa" OS_SEP "strtodg.c",
    "gdtoa" OS_SEP "strtodnrp.c",
    "gdtoa" OS_SEP "strtof.c",
    "gdtoa" OS_SEP "strtopx.c",
    "gdtoa" OS_SEP "sum.c",
    "gdtoa" OS_SEP "ulp.c",
    "math" OS_SEP "abs64.c",
    "math" OS_SEP "cbrt.c",
    "math" OS_SEP "cbrtf.c",
    "math" OS_SEP "cbrtl.c",
    "math" OS_SEP "cephes_emath.c",
    "math" OS_SEP "copysign.c",
    "math" OS_SEP "copysignf.c",
    "math" OS_SEP "coshf.c",
    "math" OS_SEP "coshl.c",
    "math" OS_SEP "erfl.c",
    "math" OS_SEP "expf.c",
    "math" OS_SEP "fabs.c",
    "math" OS_SEP "fabsf.c",
    "math" OS_SEP "fabsl.c",
    "math" OS_SEP "fdim.c",
    "math" OS_SEP "fdimf.c",
    "math" OS_SEP "fdiml.c",
    "math" OS_SEP "fma.c",
    "math" OS_SEP "fmaf.c",
    "math" OS_SEP "fmal.c",
    "math" OS_SEP "fmax.c",
    "math" OS_SEP "fmaxf.c",
    "math" OS_SEP "fmaxl.c",
    "math" OS_SEP "fmin.c",
    "math" OS_SEP "fminf.c",
    "math" OS_SEP "fminl.c",
    "math" OS_SEP "fp_consts.c",
    "math" OS_SEP "fp_constsf.c",
    "math" OS_SEP "fp_constsl.c",
    "math" OS_SEP "fpclassify.c",
    "math" OS_SEP "fpclassifyf.c",
    "math" OS_SEP "fpclassifyl.c",
    "math" OS_SEP "frexpf.c",
    "math" OS_SEP "hypot.c",
    "math" OS_SEP "hypotf.c",
    "math" OS_SEP "hypotl.c",
    "math" OS_SEP "isnan.c",
    "math" OS_SEP "isnanf.c",
    "math" OS_SEP "isnanl.c",
    "math" OS_SEP "ldexpf.c",
    "math" OS_SEP "lgamma.c",
    "math" OS_SEP "lgammaf.c",
    "math" OS_SEP "lgammal.c",
    "math" OS_SEP "llrint.c",
    "math" OS_SEP "llrintf.c",
    "math" OS_SEP "llrintl.c",
    "math" OS_SEP "llround.c",
    "math" OS_SEP "llroundf.c",
    "math" OS_SEP "llroundl.c",
    "math" OS_SEP "log10f.c",
    "math" OS_SEP "logf.c",
    "math" OS_SEP "lrint.c",
    "math" OS_SEP "lrintf.c",
    "math" OS_SEP "lrintl.c",
    "math" OS_SEP "lround.c",
    "math" OS_SEP "lroundf.c",
    "math" OS_SEP "lroundl.c",
    "math" OS_SEP "modf.c",
    "math" OS_SEP "modff.c",
    "math" OS_SEP "modfl.c",
    "math" OS_SEP "nextafterf.c",
    "math" OS_SEP "nextafterl.c",
    "math" OS_SEP "nexttoward.c",
    "math" OS_SEP "nexttowardf.c",
    "math" OS_SEP "powf.c",
    "math" OS_SEP "powi.c",
    "math" OS_SEP "powif.c",
    "math" OS_SEP "powil.c",
    "math" OS_SEP "rint.c",
    "math" OS_SEP "rintf.c",
    "math" OS_SEP "rintl.c",
    "math" OS_SEP "round.c",
    "math" OS_SEP "roundf.c",
    "math" OS_SEP "roundl.c",
    "math" OS_SEP "s_erf.c",
    "math" OS_SEP "sf_erf.c",
    "math" OS_SEP "signbit.c",
    "math" OS_SEP "signbitf.c",
    "math" OS_SEP "signbitl.c",
    "math" OS_SEP "signgam.c",
    "math" OS_SEP "sinhf.c",
    "math" OS_SEP "sinhl.c",
    "math" OS_SEP "sqrt.c",
    "math" OS_SEP "sqrtf.c",
    "math" OS_SEP "sqrtl.c",
    "math" OS_SEP "tanhf.c",
    "math" OS_SEP "tanhl.c",
    "math" OS_SEP "tgamma.c",
    "math" OS_SEP "tgammaf.c",
    "math" OS_SEP "tgammal.c",
    "math" OS_SEP "truncl.c",
    "misc" OS_SEP "alarm.c",
    "misc" OS_SEP "assert.c",
    "misc" OS_SEP "basename.c",
    "misc" OS_SEP "btowc.c",
    "misc" OS_SEP "delay-f.c",
    "misc" OS_SEP "delay-n.c",
    "misc" OS_SEP "delayimp.c",
    "misc" OS_SEP "difftime.c",
    "misc" OS_SEP "difftime32.c",
    "misc" OS_SEP "difftime64.c",
    "misc" OS_SEP "dirent.c",
    "misc" OS_SEP "dirname.c",
    "misc" OS_SEP "execv.c",
    "misc" OS_SEP "execve.c",
    "misc" OS_SEP "execvp.c",
    "misc" OS_SEP "execvpe.c",
    "misc" OS_SEP "feclearexcept.c",
    "misc" OS_SEP "fegetenv.c",
    "misc" OS_SEP "fegetexceptflag.c",
    "misc" OS_SEP "fegetround.c",
    "misc" OS_SEP "feholdexcept.c",
    "misc" OS_SEP "feraiseexcept.c",
    "misc" OS_SEP "fesetenv.c",
    "misc" OS_SEP "fesetexceptflag.c",
    "misc" OS_SEP "fesetround.c",
    "misc" OS_SEP "fetestexcept.c",
    "misc" OS_SEP "feupdateenv.c",
    "misc" OS_SEP "ftruncate.c",
    "misc" OS_SEP "ftw.c",
    "misc" OS_SEP "ftw64.c",
    "misc" OS_SEP "fwide.c",
    "misc" OS_SEP "getlogin.c",
    "misc" OS_SEP "getopt.c",
    "misc" OS_SEP "gettimeofday.c",
    "misc" OS_SEP "imaxabs.c",
    "misc" OS_SEP "imaxdiv.c",
    "misc" OS_SEP "isblank.c",
    "misc" OS_SEP "iswblank.c",
    "misc" OS_SEP "mbrtowc.c",
    "misc" OS_SEP "mbsinit.c",
    "misc" OS_SEP "mempcpy.c",
    "misc" OS_SEP "mingw-aligned-malloc.c",
    "misc" OS_SEP "mingw-fseek.c",
    "misc" OS_SEP "mingw_getsp.S",
    "misc" OS_SEP "mingw_matherr.c",
    "misc" OS_SEP "mingw_mbwc_convert.c",
    "misc" OS_SEP "mingw_usleep.c",
    "misc" OS_SEP "mingw_wcstod.c",
    "misc" OS_SEP "mingw_wcstof.c",
    "misc" OS_SEP "mingw_wcstold.c",
    "misc" OS_SEP "mkstemp.c",
    "misc" OS_SEP "seterrno.c",
    "misc" OS_SEP "sleep.c",
    "misc" OS_SEP "spawnv.c",
    "misc" OS_SEP "spawnve.c",
    "misc" OS_SEP "spawnvp.c",
    "misc" OS_SEP "spawnvpe.c",
    "misc" OS_SEP "strnlen.c",
    "misc" OS_SEP "strsafe.c",
    "misc" OS_SEP "strtoimax.c",
    "misc" OS_SEP "strtold.c",
    "misc" OS_SEP "strtoumax.c",
    "misc" OS_SEP "tdelete.c",
    "misc" OS_SEP "tfind.c",
    "misc" OS_SEP "tsearch.c",
    "misc" OS_SEP "twalk.c",
    "misc" OS_SEP "uchar_c16rtomb.c",
    "misc" OS_SEP "uchar_c32rtomb.c",
    "misc" OS_SEP "uchar_mbrtoc16.c",
    "misc" OS_SEP "uchar_mbrtoc32.c",
    "misc" OS_SEP "wassert.c",
    "misc" OS_SEP "wcrtomb.c",
    "misc" OS_SEP "wcsnlen.c",
    "misc" OS_SEP "wcstof.c",
    "misc" OS_SEP "wcstoimax.c",
    "misc" OS_SEP "wcstold.c",
    "misc" OS_SEP "wcstoumax.c",
    "misc" OS_SEP "wctob.c",
    "misc" OS_SEP "wctrans.c",
    "misc" OS_SEP "wctype.c",
    "misc" OS_SEP "wdirent.c",
    "misc" OS_SEP "winbs_uint64.c",
    "misc" OS_SEP "winbs_ulong.c",
    "misc" OS_SEP "winbs_ushort.c",
    "misc" OS_SEP "wmemchr.c",
    "misc" OS_SEP "wmemcmp.c",
    "misc" OS_SEP "wmemcpy.c",
    "misc" OS_SEP "wmemmove.c",
    "misc" OS_SEP "wmempcpy.c",
    "misc" OS_SEP "wmemset.c",
    "stdio" OS_SEP "_Exit.c",
    "stdio" OS_SEP "_findfirst64i32.c",
    "stdio" OS_SEP "_findnext64i32.c",
    "stdio" OS_SEP "_fstat.c",
    "stdio" OS_SEP "_fstat64i32.c",
    "stdio" OS_SEP "_ftime.c",
    "stdio" OS_SEP "_getc_nolock.c",
    "stdio" OS_SEP "_getwc_nolock.c",
    "stdio" OS_SEP "_putc_nolock.c",
    "stdio" OS_SEP "_putwc_nolock.c",
    "stdio" OS_SEP "_stat.c",
    "stdio" OS_SEP "_stat64i32.c",
    "stdio" OS_SEP "_wfindfirst64i32.c",
    "stdio" OS_SEP "_wfindnext64i32.c",
    "stdio" OS_SEP "_wstat.c",
    "stdio" OS_SEP "_wstat64i32.c",
    "stdio" OS_SEP "asprintf.c",
    "stdio" OS_SEP "atoll.c",
    "stdio" OS_SEP "fgetpos64.c",
    "stdio" OS_SEP "fopen64.c",
    "stdio" OS_SEP "fseeko32.c",
    "stdio" OS_SEP "fseeko64.c",
    "stdio" OS_SEP "fsetpos64.c",
    "stdio" OS_SEP "ftello.c",
    "stdio" OS_SEP "ftello64.c",
    "stdio" OS_SEP "ftruncate64.c",
    "stdio" OS_SEP "lltoa.c",
    "stdio" OS_SEP "lltow.c",
    "stdio" OS_SEP "lseek64.c",
    "stdio" OS_SEP "mingw_asprintf.c",
    "stdio" OS_SEP "mingw_fprintf.c",
    "stdio" OS_SEP "mingw_fprintfw.c",
    "stdio" OS_SEP "mingw_fscanf.c",
    "stdio" OS_SEP "mingw_fwscanf.c",
    "stdio" OS_SEP "mingw_pformat.c",
    "stdio" OS_SEP "mingw_pformatw.c",
    "stdio" OS_SEP "mingw_printf.c",
    "stdio" OS_SEP "mingw_printfw.c",
    "stdio" OS_SEP "mingw_scanf.c",
    "stdio" OS_SEP "mingw_snprintf.c",
    "stdio" OS_SEP "mingw_snprintfw.c",
    "stdio" OS_SEP "mingw_sprintf.c",
    "stdio" OS_SEP "mingw_sprintfw.c",
    "stdio" OS_SEP "mingw_sscanf.c",
    "stdio" OS_SEP "mingw_swscanf.c",
    "stdio" OS_SEP "mingw_vasprintf.c",
    "stdio" OS_SEP "mingw_vfprintf.c",
    "stdio" OS_SEP "mingw_vfprintfw.c",
    "stdio" OS_SEP "mingw_vfscanf.c",
    "stdio" OS_SEP "mingw_vprintf.c",
    "stdio" OS_SEP "mingw_vprintfw.c",
    "stdio" OS_SEP "mingw_vsnprintf.c",
    "stdio" OS_SEP "mingw_vsnprintfw.c",
    "stdio" OS_SEP "mingw_vsprintf.c",
    "stdio" OS_SEP "mingw_vsprintfw.c",
    "stdio" OS_SEP "mingw_wscanf.c",
    "stdio" OS_SEP "mingw_wvfscanf.c",
    "stdio" OS_SEP "scanf.S",
    "stdio" OS_SEP "snprintf.c",
    "stdio" OS_SEP "snwprintf.c",
    "stdio" OS_SEP "strtof.c",
    "stdio" OS_SEP "strtok_r.c",
    "stdio" OS_SEP "truncate.c",
    "stdio" OS_SEP "ulltoa.c",
    "stdio" OS_SEP "ulltow.c",
    "stdio" OS_SEP "vasprintf.c",
    "stdio" OS_SEP "vfscanf.c",
    "stdio" OS_SEP "vfscanf2.S",
    "stdio" OS_SEP "vfwscanf.c",
    "stdio" OS_SEP "vfwscanf2.S",
    "stdio" OS_SEP "vscanf.c",
    "stdio" OS_SEP "vscanf2.S",
    "stdio" OS_SEP "vsnprintf.c",
    "stdio" OS_SEP "vsnwprintf.c",
    "stdio" OS_SEP "vsscanf.c",
    "stdio" OS_SEP "vsscanf2.S",
    "stdio" OS_SEP "vswscanf.c",
    "stdio" OS_SEP "vswscanf2.S",
    "stdio" OS_SEP "vwscanf.c",
    "stdio" OS_SEP "vwscanf2.S",
    "stdio" OS_SEP "wtoll.c",
};

static const char *mingwex_x86_src[] = {
    "math" OS_SEP "x86" OS_SEP "acosf.c",
    "math" OS_SEP "x86" OS_SEP "acosh.c",
    "math" OS_SEP "x86" OS_SEP "acoshf.c",
    "math" OS_SEP "x86" OS_SEP "acoshl.c",
    "math" OS_SEP "x86" OS_SEP "acosl.c",
    "math" OS_SEP "x86" OS_SEP "asinf.c",
    "math" OS_SEP "x86" OS_SEP "asinh.c",
    "math" OS_SEP "x86" OS_SEP "asinhf.c",
    "math" OS_SEP "x86" OS_SEP "asinhl.c",
    "math" OS_SEP "x86" OS_SEP "asinl.c",
    "math" OS_SEP "x86" OS_SEP "atan2.c",
    "math" OS_SEP "x86" OS_SEP "atan2f.c",
    "math" OS_SEP "x86" OS_SEP "atan2l.c",
    "math" OS_SEP "x86" OS_SEP "atanf.c",
    "math" OS_SEP "x86" OS_SEP "atanh.c",
    "math" OS_SEP "x86" OS_SEP "atanhf.c",
    "math" OS_SEP "x86" OS_SEP "atanhl.c",
    "math" OS_SEP "x86" OS_SEP "atanl.c",
    "math" OS_SEP "x86" OS_SEP "ceilf.S",
    "math" OS_SEP "x86" OS_SEP "ceill.S",
    "math" OS_SEP "x86" OS_SEP "ceil.S",
    "math" OS_SEP "x86" OS_SEP "_chgsignl.S",
    "math" OS_SEP "x86" OS_SEP "copysignl.S",
    "math" OS_SEP "x86" OS_SEP "cos.c",
    "math" OS_SEP "x86" OS_SEP "cosf.c",
    "math" OS_SEP "x86" OS_SEP "cosl.c",
    "math" OS_SEP "x86" OS_SEP "cosl_internal.S",
    "math" OS_SEP "x86" OS_SEP "cossin.c",
    "math" OS_SEP "x86" OS_SEP "exp2f.S",
    "math" OS_SEP "x86" OS_SEP "exp2l.S",
    "math" OS_SEP "x86" OS_SEP "exp2.S",
    "math" OS_SEP "x86" OS_SEP "exp.c",
    "math" OS_SEP "x86" OS_SEP "expl.c",
    "math" OS_SEP "x86" OS_SEP "expm1.c",
    "math" OS_SEP "x86" OS_SEP "expm1f.c",
    "math" OS_SEP "x86" OS_SEP "expm1l.c",
    "math" OS_SEP "x86" OS_SEP "floorf.S",
    "math" OS_SEP "x86" OS_SEP "floorl.S",
    "math" OS_SEP "x86" OS_SEP "floor.S",
    "math" OS_SEP "x86" OS_SEP "fmod.c",
    "math" OS_SEP "x86" OS_SEP "fmodf.c",
    "math" OS_SEP "x86" OS_SEP "fmodl.c",
    "math" OS_SEP "x86" OS_SEP "frexpl.S",
    "math" OS_SEP "x86" OS_SEP "fucom.c",
    "math" OS_SEP "x86" OS_SEP "ilogbf.S",
    "math" OS_SEP "x86" OS_SEP "ilogbl.S",
    "math" OS_SEP "x86" OS_SEP "ilogb.S",
    "math" OS_SEP "x86" OS_SEP "internal_logl.S",
    "math" OS_SEP "x86" OS_SEP "ldexp.c",
    "math" OS_SEP "x86" OS_SEP "ldexpl.c",
    "math" OS_SEP "x86" OS_SEP "log10l.S",
    "math" OS_SEP "x86" OS_SEP "log1pf.S",
    "math" OS_SEP "x86" OS_SEP "log1pl.S",
    "math" OS_SEP "x86" OS_SEP "log1p.S",
    "math" OS_SEP "x86" OS_SEP "log2f.S",
    "math" OS_SEP "x86" OS_SEP "log2l.S",
    "math" OS_SEP "x86" OS_SEP "log2.S",
    "math" OS_SEP "x86" OS_SEP "logb.c",
    "math" OS_SEP "x86" OS_SEP "logbf.c",
    "math" OS_SEP "x86" OS_SEP "logbl.c",
    "math" OS_SEP "x86" OS_SEP "log.c",
    "math" OS_SEP "x86" OS_SEP "logl.c",
    "math" OS_SEP "x86" OS_SEP "nearbyintf.S",
    "math" OS_SEP "x86" OS_SEP "nearbyintl.S",
    "math" OS_SEP "x86" OS_SEP "nearbyint.S",
    "math" OS_SEP "x86" OS_SEP "pow.c",
    "math" OS_SEP "x86" OS_SEP "powl.c",
    "math" OS_SEP "x86" OS_SEP "remainderf.S",
    "math" OS_SEP "x86" OS_SEP "remainderl.S",
    "math" OS_SEP "x86" OS_SEP "remainder.S",
    "math" OS_SEP "x86" OS_SEP "remquof.S",
    "math" OS_SEP "x86" OS_SEP "remquol.S",
    "math" OS_SEP "x86" OS_SEP "remquo.S",
    "math" OS_SEP "x86" OS_SEP "scalbnf.S",
    "math" OS_SEP "x86" OS_SEP "scalbnl.S",
    "math" OS_SEP "x86" OS_SEP "scalbn.S",
    "math" OS_SEP "x86" OS_SEP "sin.c",
    "math" OS_SEP "x86" OS_SEP "sinf.c",
    "math" OS_SEP "x86" OS_SEP "sinl.c",
    "math" OS_SEP "x86" OS_SEP "sinl_internal.S",
    "math" OS_SEP "x86" OS_SEP "tanf.c",
    "math" OS_SEP "x86" OS_SEP "tanl.S",
    "math" OS_SEP "x86" OS_SEP "truncf.S",
    "math" OS_SEP "x86" OS_SEP "trunc.S",
};

static const char *mingwex_arm32_src[] = {
    "math" OS_SEP "arm" OS_SEP "_chgsignl.S",
    "math" OS_SEP "arm" OS_SEP "ceil.S",
    "math" OS_SEP "arm" OS_SEP "ceilf.S",
    "math" OS_SEP "arm" OS_SEP "ceill.S",
    "math" OS_SEP "arm" OS_SEP "copysignl.c",
    "math" OS_SEP "arm" OS_SEP "exp2.c",
    "math" OS_SEP "arm" OS_SEP "floor.S",
    "math" OS_SEP "arm" OS_SEP "floorf.S",
    "math" OS_SEP "arm" OS_SEP "floorl.S",
    "math" OS_SEP "arm" OS_SEP "ldexpl.c",
    "math" OS_SEP "arm" OS_SEP "log2.c",
    "math" OS_SEP "arm" OS_SEP "nearbyint.S",
    "math" OS_SEP "arm" OS_SEP "nearbyintf.S",
    "math" OS_SEP "arm" OS_SEP "nearbyintl.S",
    "math" OS_SEP "arm" OS_SEP "scalbn.c",
    "math" OS_SEP "arm" OS_SEP "sincos.c",
    "math" OS_SEP "arm" OS_SEP "trunc.S",
    "math" OS_SEP "arm" OS_SEP "truncf.S",
};

static const char *mingwex_arm64_src[] = {
    "math" OS_SEP "arm64" OS_SEP "ceilf.S",
    "math" OS_SEP "arm64" OS_SEP "ceill.S",
    "math" OS_SEP "arm64" OS_SEP "ceil.S",
    "math" OS_SEP "arm64" OS_SEP "_chgsignl.S",
    "math" OS_SEP "arm64" OS_SEP "copysignl.c",
    "math" OS_SEP "arm64" OS_SEP "exp2f.S",
    "math" OS_SEP "arm64" OS_SEP "exp2.S",
    "math" OS_SEP "arm64" OS_SEP "floorf.S",
    "math" OS_SEP "arm64" OS_SEP "floorl.S",
    "math" OS_SEP "arm64" OS_SEP "floor.S",
    "math" OS_SEP "arm64" OS_SEP "ldexpl.c",
    "math" OS_SEP "arm64" OS_SEP "log2.c",
    "math" OS_SEP "arm64" OS_SEP "nearbyintf.S",
    "math" OS_SEP "arm64" OS_SEP "nearbyintl.S",
    "math" OS_SEP "arm64" OS_SEP "nearbyint.S",
    "math" OS_SEP "arm64" OS_SEP "scalbn.c",
    "math" OS_SEP "arm64" OS_SEP "sincos.c",
    "math" OS_SEP "arm64" OS_SEP "truncf.S",
    "math" OS_SEP "arm64" OS_SEP "trunc.S",
};

struct MinGWDef {
    const char *name;
    const char *path;
    bool always_link;
};
static const MinGWDef mingw_def_list[] = {
    {"msvcrt", "lib-common" OS_SEP "msvcrt.def.in", true},
    {"setupapi", "libarm32" OS_SEP "setupapi.def", false},
    {"setupapi", "libarm64" OS_SEP "setupapi.def", false},
    {"setupapi", "lib32" OS_SEP "setupapi.def", false},
    {"setupapi", "lib64" OS_SEP "setupapi.def", false},
    {"winmm", "lib-common" OS_SEP "winmm.def", false},
    {"gdi32", "lib-common" OS_SEP "gdi32.def", false},
    {"imm32", "lib-common" OS_SEP "imm32.def", false},
    {"version", "lib-common" OS_SEP "version.def", false},
    {"advapi32", "lib-common" OS_SEP "advapi32.def.in", true},
    {"oleaut32", "lib-common" OS_SEP "oleaut32.def.in", false},
    {"ole32", "lib-common" OS_SEP "ole32.def.in", false},
    {"shell32", "lib-common" OS_SEP "shell32.def", true},
    {"user32", "lib-common" OS_SEP "user32.def.in", true},
    {"kernel32", "lib-common" OS_SEP "kernel32.def.in", true},
    {"ntdll", "libarm32" OS_SEP "ntdll.def", true},
    {"ntdll", "lib32" OS_SEP "ntdll.def", true},
    {"ntdll", "lib64" OS_SEP "ntdll.def", true},
};

struct LinkJob {
    CodeGen *codegen;
    ZigList<const char *> args;
    bool link_in_crt;
    HashMap<Buf *, bool, buf_hash, buf_eql_buf> rpath_table;
};

static const char *build_libc_object(CodeGen *parent_gen, const char *name, CFile *c_file) {
    CodeGen *child_gen = create_child_codegen(parent_gen, nullptr, OutTypeObj, nullptr);
    codegen_set_out_name(child_gen, buf_create_from_str(name));
    ZigList<CFile *> c_source_files = {0};
    c_source_files.append(c_file);
    child_gen->c_source_files = c_source_files;
    codegen_build_and_link(child_gen);
    return buf_ptr(&child_gen->output_file_path);
}

static const char *path_from_zig_lib(CodeGen *g, const char *dir, const char *subpath) {
    Buf *dir1 = buf_alloc();
    os_path_join(g->zig_lib_dir, buf_create_from_str(dir), dir1);
    Buf *result = buf_alloc();
    os_path_join(dir1, buf_create_from_str(subpath), result);
    return buf_ptr(result);
}

static const char *path_from_libc(CodeGen *g, const char *subpath) {
    return path_from_zig_lib(g, "libc", subpath);
}

static const char *path_from_libunwind(CodeGen *g, const char *subpath) {
    return path_from_zig_lib(g, "libunwind", subpath);
}

static const char *build_libunwind(CodeGen *parent) {
    CodeGen *child_gen = create_child_codegen(parent, nullptr, OutTypeLib, nullptr);
    codegen_set_out_name(child_gen, buf_create_from_str("unwind"));
    LinkLib *new_link_lib = codegen_add_link_lib(child_gen, buf_create_from_str("c"));
    new_link_lib->provided_explicitly = false;
    enum SrcKind {
        SrcCpp,
        SrcC,
        SrcAsm,
    };
    static const struct {
        const char *path;
        SrcKind kind;
    } unwind_src[] = {
        {"src" OS_SEP "libunwind.cpp", SrcCpp},
        {"src" OS_SEP "Unwind-EHABI.cpp", SrcCpp},
        {"src" OS_SEP "Unwind-seh.cpp", SrcCpp},

        {"src" OS_SEP "UnwindLevel1.c", SrcC},
        {"src" OS_SEP "UnwindLevel1-gcc-ext.c", SrcC},
        {"src" OS_SEP "Unwind-sjlj.c", SrcC},

        {"src" OS_SEP "UnwindRegistersRestore.S", SrcAsm},
        {"src" OS_SEP "UnwindRegistersSave.S", SrcAsm},
    };
    ZigList<CFile *> c_source_files = {0};
    for (size_t i = 0; i < array_length(unwind_src); i += 1) {
        CFile *c_file = allocate<CFile>(1);
        c_file->source_path = path_from_libunwind(parent, unwind_src[i].path);
        switch (unwind_src[i].kind) {
            case SrcC:
                c_file->args.append("-std=c99");
                break;
            case SrcCpp:
                c_file->args.append("-fno-rtti");
                c_file->args.append("-I");
                c_file->args.append(path_from_zig_lib(parent, "libcxx", "include"));
                break;
            case SrcAsm:
                break;
        }
        c_file->args.append("-I");
        c_file->args.append(path_from_libunwind(parent, "include"));
        c_file->args.append("-fPIC");
        c_file->args.append("-D_LIBUNWIND_DISABLE_VISIBILITY_ANNOTATIONS");
        c_file->args.append("-Wa,--noexecstack");
        if (parent->zig_target->is_native) {
            c_file->args.append("-D_LIBUNWIND_IS_NATIVE_ONLY");
        }
        if (parent->build_mode == BuildModeDebug) {
            c_file->args.append("-D_DEBUG");
        }
        if (parent->is_single_threaded) {
            c_file->args.append("-D_LIBUNWIND_HAS_NO_THREADS");
        }
        c_source_files.append(c_file);
    }
    child_gen->c_source_files = c_source_files;
    codegen_build_and_link(child_gen);
    return buf_ptr(&child_gen->output_file_path);
}

static void mingw_add_cc_args(CodeGen *parent, CFile *c_file) {
    c_file->args.append("-DHAVE_CONFIG_H");

    c_file->args.append("-I");
    c_file->args.append(buf_ptr(buf_sprintf("%s" OS_SEP "libc" OS_SEP "mingw" OS_SEP "include",
                    buf_ptr(parent->zig_lib_dir))));

    c_file->args.append("-isystem");
    c_file->args.append(buf_ptr(buf_sprintf("%s" OS_SEP "libc" OS_SEP "include" OS_SEP "any-windows-any",
                    buf_ptr(parent->zig_lib_dir))));

    if (target_is_arm(parent->zig_target) &&
        target_arch_pointer_bit_width(parent->zig_target->arch) == 32)
    {
        c_file->args.append("-mfpu=vfp");
    }

    c_file->args.append("-std=gnu11");
    c_file->args.append("-D_CRTBLD");
    c_file->args.append("-D_WIN32_WINNT=0x0f00");
    c_file->args.append("-D__MSVCRT_VERSION__=0x700");
}

static void glibc_add_include_dirs_arch(CFile *c_file, ZigLLVM_ArchType arch, const char *nptl, const char *dir) {
    bool is_x86 = arch == ZigLLVM_x86 || arch == ZigLLVM_x86_64;
    bool is_aarch64 = arch == ZigLLVM_aarch64 || arch == ZigLLVM_aarch64_be;
    bool is_mips = arch == ZigLLVM_mips || arch == ZigLLVM_mipsel ||
        arch == ZigLLVM_mips64el || arch == ZigLLVM_mips64;
    bool is_arm = arch == ZigLLVM_arm || arch == ZigLLVM_armeb;
    bool is_ppc = arch == ZigLLVM_ppc || arch == ZigLLVM_ppc64 || arch == ZigLLVM_ppc64le;
    bool is_riscv = arch == ZigLLVM_riscv32 || arch == ZigLLVM_riscv64;
    bool is_sparc = arch == ZigLLVM_sparc || arch == ZigLLVM_sparcel || arch == ZigLLVM_sparcv9;
    bool is_64 = target_arch_pointer_bit_width(arch) == 64;

    if (is_x86) {
        if (arch == ZigLLVM_x86_64) {
            if (nptl != nullptr) {
                c_file->args.append("-I");
                c_file->args.append(buf_ptr(buf_sprintf("%s" OS_SEP "x86_64" OS_SEP "%s", dir, nptl)));
            } else {
                c_file->args.append("-I");
                c_file->args.append(buf_ptr(buf_sprintf("%s" OS_SEP "x86_64", dir)));
            }
        } else if (arch == ZigLLVM_x86) {
            if (nptl != nullptr) {
                c_file->args.append("-I");
                c_file->args.append(buf_ptr(buf_sprintf("%s" OS_SEP "i386" OS_SEP "%s", dir, nptl)));
            } else {
                c_file->args.append("-I");
                c_file->args.append(buf_ptr(buf_sprintf("%s" OS_SEP "i386", dir)));
            }
        }
        if (nptl != nullptr) {
            c_file->args.append("-I");
            c_file->args.append(buf_ptr(buf_sprintf("%s" OS_SEP "x86" OS_SEP "%s", dir, nptl)));
        } else {
            c_file->args.append("-I");
            c_file->args.append(buf_ptr(buf_sprintf("%s" OS_SEP "x86", dir)));
        }
    } else if (is_arm) {
        if (nptl != nullptr) {
            c_file->args.append("-I");
            c_file->args.append(buf_ptr(buf_sprintf("%s" OS_SEP "arm" OS_SEP "%s", dir, nptl)));
        } else {
            c_file->args.append("-I");
            c_file->args.append(buf_ptr(buf_sprintf("%s" OS_SEP "arm", dir)));
        }
    } else if (is_mips) {
        if (nptl != nullptr) {
            c_file->args.append("-I");
            c_file->args.append(buf_ptr(buf_sprintf("%s" OS_SEP "mips" OS_SEP "%s", dir, nptl)));
        } else {
            if (is_64) {
                c_file->args.append("-I");
                c_file->args.append(buf_ptr(buf_sprintf("%s" OS_SEP "mips" OS_SEP "mips64", dir)));
            } else {
                c_file->args.append("-I");
                c_file->args.append(buf_ptr(buf_sprintf("%s" OS_SEP "mips" OS_SEP "mips32", dir)));
            }
            c_file->args.append("-I");
            c_file->args.append(buf_ptr(buf_sprintf("%s" OS_SEP "mips", dir)));
        }
    } else if (is_sparc) {
        if (nptl != nullptr) {
            c_file->args.append("-I");
            c_file->args.append(buf_ptr(buf_sprintf("%s" OS_SEP "sparc" OS_SEP "%s", dir, nptl)));
        } else {
            if (is_64) {
                c_file->args.append("-I");
                c_file->args.append(buf_ptr(buf_sprintf("%s" OS_SEP "sparc" OS_SEP "sparc64", dir)));
            } else {
                c_file->args.append("-I");
                c_file->args.append(buf_ptr(buf_sprintf("%s" OS_SEP "sparc" OS_SEP "sparc32", dir)));
            }
            c_file->args.append("-I");
            c_file->args.append(buf_ptr(buf_sprintf("%s" OS_SEP "sparc", dir)));
        }
    } else if (is_aarch64) {
        if (nptl != nullptr) {
            c_file->args.append("-I");
            c_file->args.append(buf_ptr(buf_sprintf("%s" OS_SEP "aarch64" OS_SEP "%s", dir, nptl)));
        } else {
            c_file->args.append("-I");
            c_file->args.append(buf_ptr(buf_sprintf("%s" OS_SEP "aarch64", dir)));
        }
    } else if (is_ppc) {
        if (nptl != nullptr) {
            c_file->args.append("-I");
            c_file->args.append(buf_ptr(buf_sprintf("%s" OS_SEP "powerpc" OS_SEP "%s", dir, nptl)));
        } else {
            if (is_64) {
                c_file->args.append("-I");
                c_file->args.append(buf_ptr(buf_sprintf("%s" OS_SEP "powerpc" OS_SEP "powerpc64", dir)));
            } else {
                c_file->args.append("-I");
                c_file->args.append(buf_ptr(buf_sprintf("%s" OS_SEP "powerpc" OS_SEP "powerpc32", dir)));
            }
            c_file->args.append("-I");
            c_file->args.append(buf_ptr(buf_sprintf("%s" OS_SEP "powerpc", dir)));
        }
    } else if (is_riscv) {
        if (nptl != nullptr) {
            c_file->args.append("-I");
            c_file->args.append(buf_ptr(buf_sprintf("%s" OS_SEP "riscv" OS_SEP "%s", dir, nptl)));
        } else {
            c_file->args.append("-I");
            c_file->args.append(buf_ptr(buf_sprintf("%s" OS_SEP "riscv", dir)));
        }
    }
}

static void glibc_add_include_dirs(CodeGen *parent, CFile *c_file) {
    ZigLLVM_ArchType arch = parent->zig_target->arch;
    const char *nptl = (parent->zig_target->os == OsLinux) ? "nptl" : "htl";
    const char *glibc = path_from_libc(parent, "glibc");

    c_file->args.append("-I");
    c_file->args.append(buf_ptr(buf_sprintf("%s" OS_SEP "include", glibc)));

    if (parent->zig_target->os == OsLinux) {
        glibc_add_include_dirs_arch(c_file, arch, nullptr,
            path_from_libc(parent, "glibc" OS_SEP "sysdeps" OS_SEP "unix" OS_SEP "sysv" OS_SEP "linux"));
    }

    if (nptl != nullptr) {
        glibc_add_include_dirs_arch(c_file, arch, nptl, path_from_libc(parent, "glibc" OS_SEP "sysdeps"));
    }

    if (parent->zig_target->os == OsLinux) {
        c_file->args.append("-I");
        c_file->args.append(path_from_libc(parent, "glibc" OS_SEP "sysdeps" OS_SEP
                    "unix" OS_SEP "sysv" OS_SEP "linux" OS_SEP "include"));
        c_file->args.append("-I");
        c_file->args.append(path_from_libc(parent, "glibc" OS_SEP "sysdeps" OS_SEP
                    "unix" OS_SEP "sysv" OS_SEP "linux"));
    }
    if (nptl != nullptr) {
        c_file->args.append("-I");
        c_file->args.append(buf_ptr(buf_sprintf("%s" OS_SEP "sysdeps" OS_SEP "%s", glibc, nptl)));
    }

    c_file->args.append("-I");
    c_file->args.append(path_from_libc(parent, "glibc" OS_SEP "sysdeps" OS_SEP "pthread"));

    c_file->args.append("-I");
    c_file->args.append(path_from_libc(parent, "glibc" OS_SEP "sysdeps" OS_SEP "unix" OS_SEP "sysv"));

    glibc_add_include_dirs_arch(c_file, arch, nullptr,
            path_from_libc(parent, "glibc" OS_SEP "sysdeps" OS_SEP "unix"));

    c_file->args.append("-I");
    c_file->args.append(path_from_libc(parent, "glibc" OS_SEP "sysdeps" OS_SEP "unix"));

    glibc_add_include_dirs_arch(c_file, arch, nullptr, path_from_libc(parent, "glibc" OS_SEP "sysdeps"));

    c_file->args.append("-I");
    c_file->args.append(path_from_libc(parent, "glibc" OS_SEP "sysdeps" OS_SEP "generic"));

    c_file->args.append("-I");
    c_file->args.append(path_from_libc(parent, "glibc"));

    c_file->args.append("-I");
    c_file->args.append(buf_ptr(buf_sprintf("%s" OS_SEP "libc" OS_SEP "include" OS_SEP "%s-%s-%s",
                    buf_ptr(parent->zig_lib_dir), target_arch_name(parent->zig_target->arch),
                    target_os_name(parent->zig_target->os), target_abi_name(parent->zig_target->abi))));

    c_file->args.append("-I");
    c_file->args.append(path_from_libc(parent, "include" OS_SEP "generic-glibc"));

    c_file->args.append("-I");
    c_file->args.append(buf_ptr(buf_sprintf("%s" OS_SEP "libc" OS_SEP "include" OS_SEP "%s-linux-any",
                    buf_ptr(parent->zig_lib_dir), target_arch_name(parent->zig_target->arch))));

    c_file->args.append("-I");
    c_file->args.append(path_from_libc(parent, "include" OS_SEP "any-linux-any"));
}

static const char *glibc_start_asm_path(CodeGen *parent, const char *file) {
    ZigLLVM_ArchType arch = parent->zig_target->arch;
    bool is_aarch64 = arch == ZigLLVM_aarch64 || arch == ZigLLVM_aarch64_be;
    bool is_mips = arch == ZigLLVM_mips || arch == ZigLLVM_mipsel ||
        arch == ZigLLVM_mips64el || arch == ZigLLVM_mips64;
    bool is_arm = arch == ZigLLVM_arm || arch == ZigLLVM_armeb;
    bool is_ppc = arch == ZigLLVM_ppc || arch == ZigLLVM_ppc64 || arch == ZigLLVM_ppc64le;
    bool is_riscv = arch == ZigLLVM_riscv32 || arch == ZigLLVM_riscv64;
    bool is_sparc = arch == ZigLLVM_sparc || arch == ZigLLVM_sparcel || arch == ZigLLVM_sparcv9;
    bool is_64 = target_arch_pointer_bit_width(arch) == 64;

    Buf result = BUF_INIT;
    buf_resize(&result, 0);
    buf_append_buf(&result, parent->zig_lib_dir);
    buf_append_str(&result, OS_SEP "libc" OS_SEP "glibc" OS_SEP "sysdeps" OS_SEP);
    if (is_sparc) {
        if (is_64) {
            buf_append_str(&result, "sparc" OS_SEP "sparc64");
        } else {
            buf_append_str(&result, "sparc" OS_SEP "sparc32");
        }
    } else if (is_arm) {
        buf_append_str(&result, "arm");
    } else if (is_mips) {
        buf_append_str(&result, "mips");
    } else if (arch == ZigLLVM_x86_64) {
        buf_append_str(&result, "x86_64");
    } else if (arch == ZigLLVM_x86) {
        buf_append_str(&result, "i386");
    } else if (is_aarch64) {
        buf_append_str(&result, "aarch64");
    } else if (is_riscv) {
        buf_append_str(&result, "riscv");
    } else if (is_ppc) {
        if (is_64) {
            buf_append_str(&result, "powerpc" OS_SEP "powerpc64");
        } else {
            buf_append_str(&result, "powerpc" OS_SEP "powerpc32");
        }
    }

    buf_append_str(&result, OS_SEP);
    buf_append_str(&result, file);
    return buf_ptr(&result);
}

static const char *musl_arch_name(const ZigTarget *target) {
    switch (target->arch) {
        case ZigLLVM_aarch64:
        case ZigLLVM_aarch64_be:
            return "aarch64";
        case ZigLLVM_arm:
        case ZigLLVM_armeb:
            return "arm";
        case ZigLLVM_mips:
        case ZigLLVM_mipsel:
            return "mips";
        case ZigLLVM_mips64el:
        case ZigLLVM_mips64:
            return "mips64";
        case ZigLLVM_ppc:
            return "powerpc";
        case ZigLLVM_ppc64:
        case ZigLLVM_ppc64le:
            return "powerpc64";
        case ZigLLVM_systemz:
            return "s390x";
        case ZigLLVM_x86:
            return "i386";
        case ZigLLVM_x86_64:
            return "x86_64";
        default:
            zig_unreachable();
    }
}

static const char *musl_start_asm_path(CodeGen *parent, const char *file) {
    Buf *result = buf_sprintf("%s" OS_SEP "libc" OS_SEP "musl" OS_SEP "crt" OS_SEP "%s" OS_SEP "%s",
                   buf_ptr(parent->zig_lib_dir), musl_arch_name(parent->zig_target), file);
    return buf_ptr(result);
}

static void musl_add_cc_args(CodeGen *parent, CFile *c_file, bool want_O3) {
    c_file->args.append("-std=c99");
    c_file->args.append("-ffreestanding");
    // Musl adds these args to builds with gcc but clang does not support them. 
    //c_file->args.append("-fexcess-precision=standard");
    //c_file->args.append("-frounding-math");
    c_file->args.append("-Wa,--noexecstack");
    c_file->args.append("-D_XOPEN_SOURCE=700");

    c_file->args.append("-I");
    c_file->args.append(buf_ptr(buf_sprintf("%s" OS_SEP "libc" OS_SEP "musl" OS_SEP "arch" OS_SEP "%s",
            buf_ptr(parent->zig_lib_dir), musl_arch_name(parent->zig_target))));

    c_file->args.append("-I");
    c_file->args.append(buf_ptr(buf_sprintf("%s" OS_SEP "libc" OS_SEP "musl" OS_SEP "arch" OS_SEP "generic",
            buf_ptr(parent->zig_lib_dir))));

    c_file->args.append("-I");
    c_file->args.append(buf_ptr(buf_sprintf("%s" OS_SEP "libc" OS_SEP "musl" OS_SEP "src" OS_SEP "internal",
            buf_ptr(parent->zig_lib_dir))));

    c_file->args.append("-I");
    c_file->args.append(buf_ptr(buf_sprintf("%s" OS_SEP "libc" OS_SEP "musl" OS_SEP "src" OS_SEP "include",
            buf_ptr(parent->zig_lib_dir))));

    c_file->args.append("-I");
    c_file->args.append(buf_ptr(buf_sprintf(
            "%s" OS_SEP "libc" OS_SEP "include" OS_SEP "%s-%s-%s",
        buf_ptr(parent->zig_lib_dir),
        target_arch_name(parent->zig_target->arch),
        target_os_name(parent->zig_target->os),
        target_abi_name(parent->zig_target->abi))));

    c_file->args.append("-I");
    c_file->args.append(buf_ptr(buf_sprintf("%s" OS_SEP "libc" OS_SEP "include" OS_SEP "generic-musl",
            buf_ptr(parent->zig_lib_dir))));

    if (want_O3)
        c_file->args.append("-O3");
    else
        c_file->args.append("-Os");

    c_file->args.append("-fomit-frame-pointer");
    c_file->args.append("-fno-unwind-tables");
    c_file->args.append("-fno-asynchronous-unwind-tables");
    c_file->args.append("-ffunction-sections");
    c_file->args.append("-fdata-sections");
}

static const char *musl_arch_names[] = {
    "aarch64",
    "arm",
    "generic",
    "i386",
    "m68k",
    "microblaze",
    "mips",
    "mips64",
    "mipsn32",
    "or1k",
    "powerpc",
    "powerpc64",
    "s390x",
    "sh",
    "x32",
    "x86_64",
};

static bool is_musl_arch_name(const char *name) {
    for (size_t i = 0; i < array_length(musl_arch_names); i += 1) {
        if (strcmp(name, musl_arch_names[i]) == 0)
            return true;
    }
    return false;
}

static const char *build_musl(CodeGen *parent) {
    CodeGen *child_gen = create_child_codegen(parent, nullptr, OutTypeLib, nullptr);
    codegen_set_out_name(child_gen, buf_create_from_str("c"));

    // When there is a src/<arch>/foo.* then it should substitute for src/foo.*
    // Even a .s file can substitute for a .c file.

    enum MuslSrc {
        MuslSrcAsm,
        MuslSrcNormal,
        MuslSrcO3,
    };

    const char *target_musl_arch_name = musl_arch_name(parent->zig_target);

    HashMap<Buf *, MuslSrc, buf_hash, buf_eql_buf> source_table = {};
    source_table.init(1800);

    for (size_t i = 0; i < array_length(ZIG_MUSL_SRC_FILES); i += 1) {
        Buf *src_file = buf_create_from_str(ZIG_MUSL_SRC_FILES[i]);

        MuslSrc src_kind;
        if (buf_ends_with_str(src_file, ".c")) {
            assert(buf_starts_with_str(src_file, "musl/src/"));
            bool want_O3 = buf_starts_with_str(src_file, "musl/src/malloc/") ||
                buf_starts_with_str(src_file, "musl/src/string/") ||
                buf_starts_with_str(src_file, "musl/src/internal/");
            src_kind = want_O3 ? MuslSrcO3 : MuslSrcNormal;
        } else if (buf_ends_with_str(src_file, ".s") || buf_ends_with_str(src_file, ".S")) {
            src_kind = MuslSrcAsm;
        } else {
            continue;
        }
        if (ZIG_OS_SEP_CHAR != '/') {
            buf_replace(src_file, '/', ZIG_OS_SEP_CHAR);
        }
        source_table.put_unique(src_file, src_kind);
    }

    ZigList<CFile *> c_source_files = {0};

    Buf dirname = BUF_INIT;
    Buf basename = BUF_INIT;
    Buf noextbasename = BUF_INIT;
    Buf dirbasename = BUF_INIT;
    Buf before_arch_dir = BUF_INIT;

    auto source_it = source_table.entry_iterator();
    for (;;) {
        auto *entry = source_it.next();
        if (!entry) break;

        Buf *src_file = entry->key;
        MuslSrc src_kind = entry->value;

        os_path_split(src_file, &dirname, &basename);
        os_path_extname(&basename, &noextbasename, nullptr);
        os_path_split(&dirname, &before_arch_dir, &dirbasename);

        bool is_arch_specific = false;
        // Architecture-specific implementations are under a <arch>/ folder.
        if (is_musl_arch_name(buf_ptr(&dirbasename))) {
            // Not the architecture we're compiling for.
            if (strcmp(buf_ptr(&dirbasename), target_musl_arch_name) != 0)
                continue;
            is_arch_specific = true;
        }

        if (!is_arch_specific) {
            Buf override_path = BUF_INIT;

            // Look for an arch specific override.
            buf_resize(&override_path, 0);
            buf_appendf(&override_path, "%s" OS_SEP "%s" OS_SEP "%s.s",
                        buf_ptr(&dirname), target_musl_arch_name, buf_ptr(&noextbasename));
            if (source_table.maybe_get(&override_path) != nullptr)
                continue;

            buf_resize(&override_path, 0);
            buf_appendf(&override_path, "%s" OS_SEP "%s" OS_SEP "%s.S",
                        buf_ptr(&dirname), target_musl_arch_name, buf_ptr(&noextbasename));
            if (source_table.maybe_get(&override_path) != nullptr)
                continue;

            buf_resize(&override_path, 0);
            buf_appendf(&override_path, "%s" OS_SEP "%s" OS_SEP "%s.c",
                        buf_ptr(&dirname), target_musl_arch_name, buf_ptr(&noextbasename));
            if (source_table.maybe_get(&override_path) != nullptr)
                continue;
        }

        Buf *full_path = buf_sprintf("%s" OS_SEP "libc" OS_SEP "%s",
                buf_ptr(parent->zig_lib_dir), buf_ptr(src_file));

        CFile *c_file = allocate<CFile>(1);
        c_file->source_path = buf_ptr(full_path);

        musl_add_cc_args(parent, c_file, src_kind == MuslSrcO3);
        c_file->args.append("-Qunused-arguments");
        c_file->args.append("-w"); // disable all warnings

        c_source_files.append(c_file);
    }

    child_gen->c_source_files = c_source_files;
    codegen_build_and_link(child_gen);
    return buf_ptr(&child_gen->output_file_path);
}

static void add_msvcrt_os_dep(CodeGen *parent, CodeGen *child_gen, const char *src_path) {
    CFile *c_file = allocate<CFile>(1);
    c_file->source_path = buf_ptr(buf_sprintf("%s" OS_SEP "libc" OS_SEP "mingw" OS_SEP "%s",
            buf_ptr(parent->zig_lib_dir), src_path));
    c_file->args.append("-DHAVE_CONFIG_H");
    c_file->args.append("-D__LIBMSVCRT__");

    c_file->args.append("-I");
    c_file->args.append(path_from_libc(parent, "mingw" OS_SEP "include"));

    c_file->args.append("-std=gnu99");
    c_file->args.append("-D_CRTBLD");
    c_file->args.append("-D_WIN32_WINNT=0x0f00");
    c_file->args.append("-D__MSVCRT_VERSION__=0x700");

    c_file->args.append("-isystem");
    c_file->args.append(path_from_libc(parent, "include" OS_SEP "any-windows-any"));

    c_file->args.append("-g");
    c_file->args.append("-O2");

    child_gen->c_source_files.append(c_file);
}

static void add_mingwex_os_dep(CodeGen *parent, CodeGen *child_gen, const char *src_path) {
    CFile *c_file = allocate<CFile>(1);
    c_file->source_path = buf_ptr(buf_sprintf("%s" OS_SEP "libc" OS_SEP "mingw" OS_SEP "%s",
            buf_ptr(parent->zig_lib_dir), src_path));
    c_file->args.append("-DHAVE_CONFIG_H");

    c_file->args.append("-I");
    c_file->args.append(path_from_libc(parent, "mingw"));

    c_file->args.append("-I");
    c_file->args.append(path_from_libc(parent, "mingw" OS_SEP "include"));

    c_file->args.append("-std=gnu99");
    c_file->args.append("-D_CRTBLD");
    c_file->args.append("-D_WIN32_WINNT=0x0f00");
    c_file->args.append("-D__MSVCRT_VERSION__=0x700");
    c_file->args.append("-g");
    c_file->args.append("-O2");

    c_file->args.append("-isystem");
    c_file->args.append(path_from_libc(parent, "include" OS_SEP "any-windows-any"));

    child_gen->c_source_files.append(c_file);
}

static const char *get_libc_crt_file(CodeGen *parent, const char *file) {
    if (parent->libc == nullptr && parent->zig_target->os == OsWindows) {
        if (strcmp(file, "crt2.o") == 0) {
            CFile *c_file = allocate<CFile>(1);
            c_file->source_path = buf_ptr(buf_sprintf(
                "%s" OS_SEP "libc" OS_SEP "mingw" OS_SEP "crt" OS_SEP "crtexe.c", buf_ptr(parent->zig_lib_dir)));
            mingw_add_cc_args(parent, c_file);
            c_file->args.append("-U__CRTDLL__");
            c_file->args.append("-D__MSVCRT__");
            // Uncomment these 3 things for crtu
            //c_file->args.append("-DUNICODE");
            //c_file->args.append("-D_UNICODE");
            //c_file->args.append("-DWPRFLAG=1");
            return build_libc_object(parent, "crt2", c_file);
        } else if (strcmp(file, "dllcrt2.o") == 0) {
            CFile *c_file = allocate<CFile>(1);
            c_file->source_path = buf_ptr(buf_sprintf(
                "%s" OS_SEP "libc" OS_SEP "mingw" OS_SEP "crt" OS_SEP "crtdll.c", buf_ptr(parent->zig_lib_dir)));
            mingw_add_cc_args(parent, c_file);
            c_file->args.append("-U__CRTDLL__");
            c_file->args.append("-D__MSVCRT__");
            return build_libc_object(parent, "dllcrt2", c_file);
        } else if (strcmp(file, "mingw32.lib") == 0) {
            CodeGen *child_gen = create_child_codegen(parent, nullptr, OutTypeLib, nullptr);
            codegen_set_out_name(child_gen, buf_create_from_str("mingw32"));

            static const char *deps[] = {
                "mingw" OS_SEP "crt" OS_SEP "crt0_c.c",
                "mingw" OS_SEP "crt" OS_SEP "dll_argv.c",
                "mingw" OS_SEP "crt" OS_SEP "gccmain.c",
                "mingw" OS_SEP "crt" OS_SEP "natstart.c",
                "mingw" OS_SEP "crt" OS_SEP "pseudo-reloc-list.c",
                "mingw" OS_SEP "crt" OS_SEP "wildcard.c",
                "mingw" OS_SEP "crt" OS_SEP "charmax.c",
                "mingw" OS_SEP "crt" OS_SEP "crt0_w.c",
                "mingw" OS_SEP "crt" OS_SEP "dllargv.c",
                "mingw" OS_SEP "crt" OS_SEP "gs_support.c",
                "mingw" OS_SEP "crt" OS_SEP "_newmode.c",
                "mingw" OS_SEP "crt" OS_SEP "tlssup.c",
                "mingw" OS_SEP "crt" OS_SEP "xncommod.c",
                "mingw" OS_SEP "crt" OS_SEP "cinitexe.c",
                "mingw" OS_SEP "crt" OS_SEP "merr.c",
                "mingw" OS_SEP "crt" OS_SEP "pesect.c",
                "mingw" OS_SEP "crt" OS_SEP "udllargc.c",
                "mingw" OS_SEP "crt" OS_SEP "xthdloc.c",
                "mingw" OS_SEP "crt" OS_SEP "CRT_fp10.c",
                "mingw" OS_SEP "crt" OS_SEP "mingw_helpers.c",
                "mingw" OS_SEP "crt" OS_SEP "pseudo-reloc.c",
                "mingw" OS_SEP "crt" OS_SEP "udll_argv.c",
                "mingw" OS_SEP "crt" OS_SEP "xtxtmode.c",
                "mingw" OS_SEP "crt" OS_SEP "crt_handler.c",
                "mingw" OS_SEP "crt" OS_SEP "tlsthrd.c",
                "mingw" OS_SEP "crt" OS_SEP "tlsmthread.c",
                "mingw" OS_SEP "crt" OS_SEP "tlsmcrt.c",
                "mingw" OS_SEP "crt" OS_SEP "cxa_atexit.c",
            };
            for (size_t i = 0; i < array_length(deps); i += 1) {
                CFile *c_file = allocate<CFile>(1);
                c_file->source_path = path_from_libc(parent, deps[i]);
                c_file->args.append("-DHAVE_CONFIG_H");
                c_file->args.append("-D_SYSCRT=1");
                c_file->args.append("-DCRTDLL=1");

                c_file->args.append("-isystem");
                c_file->args.append(path_from_libc(parent, "include" OS_SEP "any-windows-any"));

                c_file->args.append("-isystem");
                c_file->args.append(path_from_libc(parent, "mingw" OS_SEP "include"));

                c_file->args.append("-std=gnu99");
                c_file->args.append("-D_CRTBLD");
                c_file->args.append("-D_WIN32_WINNT=0x0f00");
                c_file->args.append("-D__MSVCRT_VERSION__=0x700");
                c_file->args.append("-g");
                c_file->args.append("-O2");

                child_gen->c_source_files.append(c_file);
            }
            codegen_build_and_link(child_gen);
            return buf_ptr(&child_gen->output_file_path);
        } else if (strcmp(file, "msvcrt-os.lib") == 0) {
            CodeGen *child_gen = create_child_codegen(parent, nullptr, OutTypeLib, nullptr);
            codegen_set_out_name(child_gen, buf_create_from_str("msvcrt-os"));

            for (size_t i = 0; i < array_length(msvcrt_common_src); i += 1) {
                add_msvcrt_os_dep(parent, child_gen, msvcrt_common_src[i]);
            }
            if (parent->zig_target->arch == ZigLLVM_x86) {
                for (size_t i = 0; i < array_length(msvcrt_i386_src); i += 1) {
                    add_msvcrt_os_dep(parent, child_gen, msvcrt_i386_src[i]);
                }
            } else {
                for (size_t i = 0; i < array_length(msvcrt_other_src); i += 1) {
                    add_msvcrt_os_dep(parent, child_gen, msvcrt_other_src[i]);
                }
            }
            codegen_build_and_link(child_gen);
            return buf_ptr(&child_gen->output_file_path);
        } else if (strcmp(file, "mingwex.lib") == 0) {
            CodeGen *child_gen = create_child_codegen(parent, nullptr, OutTypeLib, nullptr);
            codegen_set_out_name(child_gen, buf_create_from_str("mingwex"));

            for (size_t i = 0; i < array_length(mingwex_generic_src); i += 1) {
                add_mingwex_os_dep(parent, child_gen, mingwex_generic_src[i]);
            }
            if (parent->zig_target->arch == ZigLLVM_x86 || parent->zig_target->arch == ZigLLVM_x86_64) {
                for (size_t i = 0; i < array_length(mingwex_x86_src); i += 1) {
                    add_mingwex_os_dep(parent, child_gen, mingwex_x86_src[i]);
                }
            } else if (target_is_arm(parent->zig_target)) {
                if (target_arch_pointer_bit_width(parent->zig_target->arch) == 32) {
                    for (size_t i = 0; i < array_length(mingwex_arm32_src); i += 1) {
                        add_mingwex_os_dep(parent, child_gen, mingwex_arm32_src[i]);
                    }
                } else {
                    for (size_t i = 0; i < array_length(mingwex_arm64_src); i += 1) {
                        add_mingwex_os_dep(parent, child_gen, mingwex_arm64_src[i]);
                    }
                }
            } else {
                zig_unreachable();
            }
            codegen_build_and_link(child_gen);
            return buf_ptr(&child_gen->output_file_path);
        } else {
            zig_unreachable();
        }
    } else if (parent->libc == nullptr && target_is_glibc(parent->zig_target)) {
        if (strcmp(file, "crti.o") == 0) {
            CFile *c_file = allocate<CFile>(1);
            c_file->source_path = glibc_start_asm_path(parent, "crti.S");
            glibc_add_include_dirs(parent, c_file);
            c_file->args.append("-D_LIBC_REENTRANT");
            c_file->args.append("-include");
            c_file->args.append(path_from_libc(parent, "glibc" OS_SEP "include" OS_SEP "libc-modules.h"));
            c_file->args.append("-DMODULE_NAME=libc");
            c_file->args.append("-include");
            c_file->args.append(path_from_libc(parent, "glibc" OS_SEP "include" OS_SEP "libc-symbols.h"));
            c_file->args.append("-DTOP_NAMESPACE=glibc");
            c_file->args.append("-DASSEMBLER");
            c_file->args.append("-g");
            c_file->args.append("-Wa,--noexecstack");
            return build_libc_object(parent, "crti", c_file);
        } else if (strcmp(file, "crtn.o") == 0) {
            CFile *c_file = allocate<CFile>(1);
            c_file->source_path = glibc_start_asm_path(parent, "crtn.S");
            glibc_add_include_dirs(parent, c_file);
            c_file->args.append("-D_LIBC_REENTRANT");
            c_file->args.append("-DMODULE_NAME=libc");
            c_file->args.append("-DTOP_NAMESPACE=glibc");
            c_file->args.append("-DASSEMBLER");
            c_file->args.append("-g");
            c_file->args.append("-Wa,--noexecstack");
            return build_libc_object(parent, "crtn", c_file);
        } else if (strcmp(file, "start.os") == 0) {
            CFile *c_file = allocate<CFile>(1);
            c_file->source_path = glibc_start_asm_path(parent, "start.S");
            glibc_add_include_dirs(parent, c_file);
            c_file->args.append("-D_LIBC_REENTRANT");
            c_file->args.append("-include");
            c_file->args.append(path_from_libc(parent, "glibc" OS_SEP "include" OS_SEP "libc-modules.h"));
            c_file->args.append("-DMODULE_NAME=libc");
            c_file->args.append("-include");
            c_file->args.append(path_from_libc(parent, "glibc" OS_SEP "include" OS_SEP "libc-symbols.h"));
            c_file->args.append("-DPIC");
            c_file->args.append("-DSHARED");
            c_file->args.append("-DTOP_NAMESPACE=glibc");
            c_file->args.append("-DASSEMBLER");
            c_file->args.append("-g");
            c_file->args.append("-Wa,--noexecstack");
            return build_libc_object(parent, "start", c_file);
        } else if (strcmp(file, "abi-note.o") == 0) {
            CFile *c_file = allocate<CFile>(1);
            c_file->source_path = path_from_libc(parent, "glibc" OS_SEP "csu" OS_SEP "abi-note.S");
            c_file->args.append("-I");
            c_file->args.append(path_from_libc(parent, "glibc" OS_SEP "csu"));
            glibc_add_include_dirs(parent, c_file);
            c_file->args.append("-D_LIBC_REENTRANT");
            c_file->args.append("-DMODULE_NAME=libc");
            c_file->args.append("-DTOP_NAMESPACE=glibc");
            c_file->args.append("-DASSEMBLER");
            c_file->args.append("-g");
            c_file->args.append("-Wa,--noexecstack");
            return build_libc_object(parent, "abi-note", c_file);
        } else if (strcmp(file, "Scrt1.o") == 0) {
            const char *start_os = get_libc_crt_file(parent, "start.os");
            const char *abi_note_o = get_libc_crt_file(parent, "abi-note.o");
            CodeGen *child_gen = create_child_codegen(parent, nullptr, OutTypeObj, nullptr);
            codegen_set_out_name(child_gen, buf_create_from_str("Scrt1"));
            codegen_add_object(child_gen, buf_create_from_str(start_os));
            codegen_add_object(child_gen, buf_create_from_str(abi_note_o));
            codegen_build_and_link(child_gen);
            return buf_ptr(&child_gen->output_file_path);
        } else if (strcmp(file, "libc_nonshared.a") == 0) {
            CodeGen *child_gen = create_child_codegen(parent, nullptr, OutTypeLib, nullptr);
            codegen_set_out_name(child_gen, buf_create_from_str("c_nonshared"));
            {
                CFile *c_file = allocate<CFile>(1);
                c_file->source_path = path_from_libc(parent, "glibc" OS_SEP "csu" OS_SEP "elf-init.c");
                c_file->args.append("-std=gnu11");
                c_file->args.append("-fgnu89-inline");
                c_file->args.append("-g");
                c_file->args.append("-O2");
                c_file->args.append("-fmerge-all-constants");
                c_file->args.append("-fno-stack-protector");
                c_file->args.append("-fmath-errno");
                c_file->args.append("-fno-stack-protector");
                c_file->args.append("-I");
                c_file->args.append(path_from_libc(parent, "glibc" OS_SEP "csu"));
                glibc_add_include_dirs(parent, c_file);
                c_file->args.append("-DSTACK_PROTECTOR_LEVEL=0");
                c_file->args.append("-fPIC");
                c_file->args.append("-fno-stack-protector");
                c_file->args.append("-ftls-model=initial-exec");
                c_file->args.append("-D_LIBC_REENTRANT");
                c_file->args.append("-include");
                c_file->args.append(path_from_libc(parent, "glibc" OS_SEP "include" OS_SEP "libc-modules.h"));
                c_file->args.append("-DMODULE_NAME=libc");
                c_file->args.append("-include");
                c_file->args.append(path_from_libc(parent, "glibc" OS_SEP "include" OS_SEP "libc-symbols.h"));
                c_file->args.append("-DPIC");
                c_file->args.append("-DLIBC_NONSHARED=1");
                c_file->args.append("-DTOP_NAMESPACE=glibc");
                codegen_add_object(child_gen, buf_create_from_str(build_libc_object(parent, "elf-init", c_file)));
            }
            static const struct {
                const char *name;
                const char *path;
            } deps[] = {
                {"atexit", "glibc" OS_SEP "stdlib" OS_SEP "atexit.c"},
                {"at_quick_exit", "glibc" OS_SEP "stdlib" OS_SEP "at_quick_exit.c"},
                {"stat", "glibc" OS_SEP "io" OS_SEP "stat.c"},
                {"fstat", "glibc" OS_SEP "io" OS_SEP "fstat.c"},
                {"lstat", "glibc" OS_SEP "io" OS_SEP "lstat.c"},
                {"stat64", "glibc" OS_SEP "io" OS_SEP "stat64.c"},
                {"fstat64", "glibc" OS_SEP "io" OS_SEP "fstat64.c"},
                {"lstat64", "glibc" OS_SEP "io" OS_SEP "lstat64.c"},
                {"fstatat", "glibc" OS_SEP "io" OS_SEP "fstatat.c"},
                {"fstatat64", "glibc" OS_SEP "io" OS_SEP "fstatat64.c"},
                {"mknod", "glibc" OS_SEP "io" OS_SEP "mknod.c"},
                {"mknodat", "glibc" OS_SEP "io" OS_SEP "mknodat.c"},
                {"pthread_atfork", "glibc" OS_SEP "nptl" OS_SEP "pthread_atfork.c"},
                {"stack_chk_fail_local", "glibc" OS_SEP "debug" OS_SEP "stack_chk_fail_local.c"},
            };
            for (size_t i = 0; i < array_length(deps); i += 1) {
                CFile *c_file = allocate<CFile>(1);
                c_file->source_path = path_from_libc(parent, deps[i].path);
                c_file->args.append("-std=gnu11");
                c_file->args.append("-fgnu89-inline");
                c_file->args.append("-g");
                c_file->args.append("-O2");
                c_file->args.append("-fmerge-all-constants");
                c_file->args.append("-fno-stack-protector");
                c_file->args.append("-fmath-errno");
                c_file->args.append("-ftls-model=initial-exec");
                c_file->args.append("-Wno-ignored-attributes");
                glibc_add_include_dirs(parent, c_file);
                c_file->args.append("-D_LIBC_REENTRANT");
                c_file->args.append("-include");
                c_file->args.append(path_from_libc(parent, "glibc" OS_SEP "include" OS_SEP "libc-modules.h"));
                c_file->args.append("-DMODULE_NAME=libc");
                c_file->args.append("-include");
                c_file->args.append(path_from_libc(parent, "glibc" OS_SEP "include" OS_SEP "libc-symbols.h"));
                c_file->args.append("-DPIC");
                c_file->args.append("-DLIBC_NONSHARED=1");
                c_file->args.append("-DTOP_NAMESPACE=glibc");
                codegen_add_object(child_gen, buf_create_from_str(build_libc_object(parent, deps[i].name, c_file)));
            }
            codegen_build_and_link(child_gen);
            return buf_ptr(&child_gen->output_file_path);
        } else {
            zig_unreachable();
        }
    } else if (parent->libc == nullptr && target_is_musl(parent->zig_target)) {
        if (strcmp(file, "crti.o") == 0) {
            CFile *c_file = allocate<CFile>(1);
            c_file->source_path = musl_start_asm_path(parent, "crti.s");
            musl_add_cc_args(parent, c_file, false);
            c_file->args.append("-Qunused-arguments");
            return build_libc_object(parent, "crti", c_file);
        } else if (strcmp(file, "crtn.o") == 0) {
            CFile *c_file = allocate<CFile>(1);
            c_file->source_path = musl_start_asm_path(parent, "crtn.s");
            c_file->args.append("-Qunused-arguments");
            musl_add_cc_args(parent, c_file, false);
            return build_libc_object(parent, "crtn", c_file);
        } else if (strcmp(file, "crt1.o") == 0) {
            CFile *c_file = allocate<CFile>(1);
            c_file->source_path = path_from_libc(parent, "musl" OS_SEP "crt" OS_SEP "crt1.c");
            musl_add_cc_args(parent, c_file, false);
            c_file->args.append("-fno-stack-protector");
            c_file->args.append("-DCRT");
            return build_libc_object(parent, "crt1", c_file);
        } else if (strcmp(file, "Scrt1.o") == 0) {
            CFile *c_file = allocate<CFile>(1);
            c_file->source_path = path_from_libc(parent, "musl" OS_SEP "crt" OS_SEP "Scrt1.c");
            musl_add_cc_args(parent, c_file, false);
            c_file->args.append("-fPIC");
            c_file->args.append("-fno-stack-protector");
            c_file->args.append("-DCRT");
            return build_libc_object(parent, "Scrt1", c_file);
        } else {
            zig_unreachable();
        }
    } else {
        assert(parent->libc != nullptr);
        Buf *out_buf = buf_alloc();
        os_path_join(&parent->libc->crt_dir, buf_create_from_str(file), out_buf);
        return buf_ptr(out_buf);
    }
}

static Buf *build_a_raw(CodeGen *parent_gen, const char *aname, Buf *full_path, OutType child_out_type) {
    CodeGen *child_gen = create_child_codegen(parent_gen, full_path, child_out_type,
            parent_gen->libc);
    codegen_set_out_name(child_gen, buf_create_from_str(aname));

    // This is so that compiler_rt and libc.zig libraries know whether they
    // will eventually be linked with libc. They make different decisions
    // about what to export depending on whether libc is linked.
    if (parent_gen->libc_link_lib != nullptr) {
        LinkLib *new_link_lib = codegen_add_link_lib(child_gen, parent_gen->libc_link_lib->name);
        new_link_lib->provided_explicitly = parent_gen->libc_link_lib->provided_explicitly;
    }

    child_gen->function_sections = true;
    child_gen->want_stack_check = WantStackCheckDisabled;

    codegen_build_and_link(child_gen);
    return &child_gen->output_file_path;
}

static Buf *build_compiler_rt(CodeGen *parent_gen, OutType child_out_type) {
    Buf *full_path = buf_alloc();
    os_path_join(parent_gen->zig_std_special_dir, buf_create_from_str("compiler_rt.zig"), full_path);

    return build_a_raw(parent_gen, "compiler_rt", full_path, child_out_type);
}

static Buf *build_c(CodeGen *parent_gen, OutType child_out_type) {
    Buf *full_path = buf_alloc();
    os_path_join(parent_gen->zig_std_special_dir, buf_create_from_str("c.zig"), full_path);

    return build_a_raw(parent_gen, "c", full_path, child_out_type);
}

static const char *get_darwin_arch_string(const ZigTarget *t) {
    switch (t->arch) {
        case ZigLLVM_aarch64:
            return "arm64";
        case ZigLLVM_thumb:
        case ZigLLVM_arm:
            return "arm";
        case ZigLLVM_ppc:
            return "ppc";
        case ZigLLVM_ppc64:
            return "ppc64";
        case ZigLLVM_ppc64le:
            return "ppc64le";
        default:
            return ZigLLVMGetArchTypeName(t->arch);
    }
}


static const char *getLDMOption(const ZigTarget *t) {
    switch (t->arch) {
        case ZigLLVM_x86:
            return "elf_i386";
        case ZigLLVM_aarch64:
            return "aarch64linux";
        case ZigLLVM_aarch64_be:
            return "aarch64_be_linux";
        case ZigLLVM_arm:
        case ZigLLVM_thumb:
            return "armelf_linux_eabi";
        case ZigLLVM_armeb:
        case ZigLLVM_thumbeb:
            return "armebelf_linux_eabi";
        case ZigLLVM_ppc:
            return "elf32ppclinux";
        case ZigLLVM_ppc64:
            return "elf64ppc";
        case ZigLLVM_ppc64le:
            return "elf64lppc";
        case ZigLLVM_sparc:
        case ZigLLVM_sparcel:
            return "elf32_sparc";
        case ZigLLVM_sparcv9:
            return "elf64_sparc";
        case ZigLLVM_mips:
            return "elf32btsmip";
        case ZigLLVM_mipsel:
            return "elf32ltsmip";
            return "elf64btsmip";
        case ZigLLVM_mips64el:
            return "elf64ltsmip";
        case ZigLLVM_systemz:
            return "elf64_s390";
        case ZigLLVM_x86_64:
            if (t->abi == ZigLLVM_GNUX32) {
                return "elf32_x86_64";
            }
            // Any target elf will use the freebsd osabi if suffixed with "_fbsd".
            if (t->os == OsFreeBSD) {
                return "elf_x86_64_fbsd";
            }
            return "elf_x86_64";
        case ZigLLVM_riscv32:
            return "elf32lriscv";
        case ZigLLVM_riscv64:
            return "elf64lriscv";
        default:
            zig_unreachable();
    }
}

static void add_rpath(LinkJob *lj, Buf *rpath) {
    if (lj->rpath_table.maybe_get(rpath) != nullptr)
        return;

    lj->args.append("-rpath");
    lj->args.append(buf_ptr(rpath));

    lj->rpath_table.put(rpath, true);
}

static void add_glibc_libs(LinkJob *lj) {
    Error err;
    ZigGLibCAbi *glibc_abi;
    if ((err = glibc_load_metadata(&glibc_abi, lj->codegen->zig_lib_dir, true))) {
        fprintf(stderr, "%s\n", err_str(err));
        exit(1);
    }

    Buf *artifact_dir;
    if ((err = glibc_build_dummies_and_maps(lj->codegen, glibc_abi, lj->codegen->zig_target,
                    &artifact_dir, true)))
    {
        fprintf(stderr, "%s\n", err_str(err));
        exit(1);
    }

    size_t lib_count = glibc_lib_count();
    for (size_t i = 0; i < lib_count; i += 1) {
        const ZigGLibCLib *lib = glibc_lib_enum(i);
        Buf *so_path = buf_sprintf("%s" OS_SEP "lib%s.so.%d.0.0", buf_ptr(artifact_dir), lib->name, lib->sover);
        lj->args.append(buf_ptr(so_path));
    }
}

static void construct_linker_job_elf(LinkJob *lj) {
    CodeGen *g = lj->codegen;

    lj->args.append("-error-limit=0");

    if (g->linker_script) {
        lj->args.append("-T");
        lj->args.append(g->linker_script);
    }

    if (g->out_type != OutTypeObj) {
        lj->args.append("--gc-sections");
    }

    lj->args.append("-m");
    lj->args.append(getLDMOption(g->zig_target));

    bool is_lib = g->out_type == OutTypeLib;
    bool is_dyn_lib = g->is_dynamic && is_lib;
    Buf *soname = nullptr;
    if (!g->have_dynamic_link) {
        if (g->zig_target->arch == ZigLLVM_arm || g->zig_target->arch == ZigLLVM_armeb ||
            g->zig_target->arch == ZigLLVM_thumb || g->zig_target->arch == ZigLLVM_thumbeb)
        {
            lj->args.append("-Bstatic");
        } else {
            lj->args.append("-static");
        }
    } else if (is_dyn_lib) {
        lj->args.append("-shared");

        assert(buf_len(&g->output_file_path) != 0);
        soname = buf_sprintf("lib%s.so.%" ZIG_PRI_usize, buf_ptr(g->root_out_name), g->version_major);
    }

    lj->args.append("-o");
    lj->args.append(buf_ptr(&g->output_file_path));

    if (lj->link_in_crt) {
        const char *crt1o;
        if (g->zig_target->os == OsNetBSD) {
            crt1o = "crt0.o";
        } else if (!g->have_dynamic_link) {
            crt1o = "crt1.o";
        } else {
            crt1o = "Scrt1.o";
        }
        lj->args.append(get_libc_crt_file(g, crt1o));
        lj->args.append(get_libc_crt_file(g, "crti.o"));
    }

    for (size_t i = 0; i < g->rpath_list.length; i += 1) {
        Buf *rpath = g->rpath_list.at(i);
        add_rpath(lj, rpath);
    }
    if (g->each_lib_rpath) {
        for (size_t i = 0; i < g->lib_dirs.length; i += 1) {
            const char *lib_dir = g->lib_dirs.at(i);
            for (size_t i = 0; i < g->link_libs_list.length; i += 1) {
                LinkLib *link_lib = g->link_libs_list.at(i);
                if (buf_eql_str(link_lib->name, "c")) {
                    continue;
                }
                bool does_exist;
                Buf *test_path = buf_sprintf("%s/lib%s.so", lib_dir, buf_ptr(link_lib->name));
                if (os_file_exists(test_path, &does_exist) != ErrorNone) {
                    zig_panic("link: unable to check if file exists: %s", buf_ptr(test_path));
                }
                if (does_exist) {
                    add_rpath(lj, buf_create_from_str(lib_dir));
                    break;
                }
            }
        }
    }

    for (size_t i = 0; i < g->lib_dirs.length; i += 1) {
        const char *lib_dir = g->lib_dirs.at(i);
        lj->args.append("-L");
        lj->args.append(lib_dir);
    }

    if (g->libc_link_lib != nullptr) {
        if (g->libc != nullptr) {
            lj->args.append("-L");
            lj->args.append(buf_ptr(&g->libc->crt_dir));
        }

        if (g->have_dynamic_link && (is_dyn_lib || g->out_type == OutTypeExe)) {
            assert(g->dynamic_linker_path != nullptr);
            lj->args.append("-dynamic-linker");
            lj->args.append(buf_ptr(g->dynamic_linker_path));
        }
    }

    if (is_dyn_lib) {
        lj->args.append("-soname");
        lj->args.append(buf_ptr(soname));

        if (g->version_script_path != nullptr) {
            lj->args.append("-version-script");
            lj->args.append(buf_ptr(g->version_script_path));
        }
    }

    // .o files
    for (size_t i = 0; i < g->link_objects.length; i += 1) {
        lj->args.append((const char *)buf_ptr(g->link_objects.at(i)));
    }

    if (!g->is_dummy_so && (g->out_type == OutTypeExe || is_dyn_lib)) {
        if (g->libc_link_lib == nullptr) {
            Buf *libc_a_path = build_c(g, OutTypeLib);
            lj->args.append(buf_ptr(libc_a_path));
        }

        Buf *compiler_rt_o_path = build_compiler_rt(g, OutTypeLib);
        lj->args.append(buf_ptr(compiler_rt_o_path));
    }

    for (size_t i = 0; i < g->link_libs_list.length; i += 1) {
        LinkLib *link_lib = g->link_libs_list.at(i);
        if (buf_eql_str(link_lib->name, "c")) {
            // libc is linked specially
            continue;
        }
        if (g->libc == nullptr && target_is_libc_lib_name(g->zig_target, buf_ptr(link_lib->name))) {
            // these libraries are always linked below when targeting glibc
            continue;
        }
        Buf *arg;
        if (buf_starts_with_str(link_lib->name, "/") || buf_ends_with_str(link_lib->name, ".a") ||
            buf_ends_with_str(link_lib->name, ".so"))
        {
            arg = link_lib->name;
        } else {
            arg = buf_sprintf("-l%s", buf_ptr(link_lib->name));
        }
        lj->args.append(buf_ptr(arg));
    }


    // libc dep
    if (g->libc_link_lib != nullptr) {
        if (g->libc != nullptr) {
            if (!g->have_dynamic_link) {
                lj->args.append("--start-group");
                lj->args.append("-lgcc");
                lj->args.append("-lgcc_eh");
                lj->args.append("-lc");
                lj->args.append("-lm");
                lj->args.append("--end-group");
            } else {
                lj->args.append("-lgcc");
                lj->args.append("--as-needed");
                lj->args.append("-lgcc_s");
                lj->args.append("--no-as-needed");
                lj->args.append("-lc");
                lj->args.append("-lm");
                lj->args.append("-lgcc");
                lj->args.append("--as-needed");
                lj->args.append("-lgcc_s");
                lj->args.append("--no-as-needed");
            }
        } else if (target_is_glibc(g->zig_target)) {
            lj->args.append(build_libunwind(g));
            add_glibc_libs(lj);
            lj->args.append(get_libc_crt_file(g, "libc_nonshared.a"));
        } else if (target_is_musl(g->zig_target)) {
            lj->args.append(build_libunwind(g));
            lj->args.append(build_musl(g));
        } else {
            zig_unreachable();
        }
    }

    // crt end
    if (lj->link_in_crt) {
        lj->args.append(get_libc_crt_file(g, "crtn.o"));
    }

    if (!g->zig_target->is_native) {
        lj->args.append("--allow-shlib-undefined");
    }

    if (g->zig_target->os == OsZen) {
        lj->args.append("-e");
        lj->args.append("_start");

        lj->args.append("--image-base=0x10000000");
    }
}

static void construct_linker_job_wasm(LinkJob *lj) {
    CodeGen *g = lj->codegen;

    lj->args.append("-error-limit=0");

    if (g->out_type != OutTypeExe) {
        lj->args.append("--no-entry"); // So lld doesn't look for _start.

        // If there are any C source files we cannot rely on individual exports.
        if (g->c_source_files.length != 0) {
            lj->args.append("--export-all");
        } else {
            auto export_it = g->exported_symbol_names.entry_iterator();
            decltype(g->exported_symbol_names)::Entry *curr_entry = nullptr;
            while ((curr_entry = export_it.next()) != nullptr) {
                Buf *arg = buf_sprintf("--export=%s", buf_ptr(curr_entry->key));
                lj->args.append(buf_ptr(arg));
            }
        }
    }
    lj->args.append("--allow-undefined");
    lj->args.append("-o");
    lj->args.append(buf_ptr(&g->output_file_path));

    // .o files
    for (size_t i = 0; i < g->link_objects.length; i += 1) {
        lj->args.append((const char *)buf_ptr(g->link_objects.at(i)));
    }

    if (g->out_type != OutTypeObj) {
        Buf *libc_o_path = build_c(g, OutTypeObj);
        lj->args.append(buf_ptr(libc_o_path));

        Buf *compiler_rt_o_path = build_compiler_rt(g, OutTypeObj);
        lj->args.append(buf_ptr(compiler_rt_o_path));
    }
}

static void coff_append_machine_arg(CodeGen *g, ZigList<const char *> *list) {
    if (g->zig_target->arch == ZigLLVM_x86) {
        list->append("-MACHINE:X86");
    } else if (g->zig_target->arch == ZigLLVM_x86_64) {
        list->append("-MACHINE:X64");
    } else if (target_is_arm(g->zig_target)) {
        if (target_arch_pointer_bit_width(g->zig_target->arch) == 32) {
            list->append("-MACHINE:ARM");
        } else {
            list->append("-MACHINE:ARM64");
        }
    }
}

static void link_diag_callback(void *context, const char *ptr, size_t len) {
    Buf *diag = reinterpret_cast<Buf *>(context);
    buf_append_mem(diag, ptr, len);
}

static bool zig_lld_link(ZigLLVM_ObjectFormatType oformat, const char **args, size_t arg_count, Buf *diag) {
    buf_resize(diag, 0);
    return ZigLLDLink(oformat, args, arg_count, link_diag_callback, diag);
}

static void add_uefi_link_args(LinkJob *lj) {
    lj->args.append("-BASE:0");
    lj->args.append("-ENTRY:EfiMain");
    lj->args.append("-OPT:REF");
    lj->args.append("-SAFESEH:NO");
    lj->args.append("-MERGE:.rdata=.data");
    lj->args.append("-ALIGN:32");
    lj->args.append("-NODEFAULTLIB");
    lj->args.append("-SECTION:.xdata,D");
}

static void add_msvc_link_args(LinkJob *lj, bool is_library) {
    CodeGen *g = lj->codegen;

    bool is_dynamic = g->is_dynamic;
    const char *lib_str = is_dynamic ? "" : "lib";
    const char *d_str = (g->build_mode == BuildModeDebug) ? "d" : "";

    if (!is_dynamic) {
        Buf *cmt_lib_name = buf_sprintf("libcmt%s.lib", d_str);
        lj->args.append(buf_ptr(cmt_lib_name));
    } else {
        Buf *msvcrt_lib_name = buf_sprintf("msvcrt%s.lib", d_str);
        lj->args.append(buf_ptr(msvcrt_lib_name));
    }

    Buf *vcruntime_lib_name = buf_sprintf("%svcruntime%s.lib", lib_str, d_str);
    lj->args.append(buf_ptr(vcruntime_lib_name));

    Buf *crt_lib_name = buf_sprintf("%sucrt%s.lib", lib_str, d_str);
    lj->args.append(buf_ptr(crt_lib_name));

    //Visual C++ 2015 Conformance Changes
    //https://msdn.microsoft.com/en-us/library/bb531344.aspx
    lj->args.append("legacy_stdio_definitions.lib");

    // msvcrt depends on kernel32 and ntdll
    lj->args.append("kernel32.lib");
    lj->args.append("ntdll.lib");
}

static void print_zig_cc_cmd(ZigList<const char *> *args) {
    for (size_t arg_i = 0; arg_i < args->length; arg_i += 1) {
        const char *space_str = (arg_i == 0) ? "" : " ";
        fprintf(stderr, "%s%s", space_str, args->at(arg_i));
    }
    fprintf(stderr, "\n");
}

static const char *get_def_lib(CodeGen *parent, const char *name, Buf *def_in_rel_path) {
    Error err;

    Buf *self_exe_path = buf_alloc();
    if ((err = os_self_exe_path(self_exe_path))) {
        fprintf(stderr, "Unable to get self exe path: %s\n", err_str(err));
        exit(1);
    }
    Buf *compiler_id;
    if ((err = get_compiler_id(&compiler_id))) {
        fprintf(stderr, "Unable to get compiler id: %s\n", err_str(err));
        exit(1);
    }

    Buf *cache_dir = get_stage1_cache_path();
    Buf *o_dir = buf_sprintf("%s" OS_SEP CACHE_OUT_SUBDIR, buf_ptr(cache_dir));
    Buf *manifest_dir = buf_sprintf("%s" OS_SEP CACHE_HASH_SUBDIR, buf_ptr(cache_dir));

    Buf *def_in_file = buf_sprintf("%s" OS_SEP "libc" OS_SEP "mingw" OS_SEP "%s",
            buf_ptr(parent->zig_lib_dir), buf_ptr(def_in_rel_path));
    Buf *def_include_dir = buf_sprintf("%s" OS_SEP "libc" OS_SEP "mingw" OS_SEP "def-include",
            buf_ptr(parent->zig_lib_dir));

    CacheHash *cache_hash = allocate<CacheHash>(1);
    cache_init(cache_hash, manifest_dir);

    cache_buf(cache_hash, compiler_id);
    cache_file(cache_hash, def_in_file);
    cache_buf(cache_hash, def_include_dir);
    cache_int(cache_hash, parent->zig_target->arch);

    Buf digest = BUF_INIT;
    buf_resize(&digest, 0);
    if ((err = cache_hit(cache_hash, &digest))) {
        if (err != ErrorInvalidFormat) {
            if (err == ErrorCacheUnavailable) {
                // already printed error
            } else {
                fprintf(stderr, "unable to check cache when processing .def.in file: %s\n", err_str(err));
            }
            exit(1);
        }
    }

    Buf *artifact_dir;
    Buf *lib_final_path;
    Buf *final_lib_basename = buf_sprintf("%s.lib", name);

    bool is_cache_miss = (buf_len(&digest) == 0);
    if (is_cache_miss) {
        if ((err = cache_final(cache_hash, &digest))) {
            fprintf(stderr, "Unable to finalize cache hash: %s\n", err_str(err));
            exit(1);
        }
        artifact_dir = buf_alloc();
        os_path_join(o_dir, &digest, artifact_dir);
        if ((err = os_make_path(artifact_dir))) {
            fprintf(stderr, "Unable to create output directory '%s': %s",
                    buf_ptr(artifact_dir), err_str(err));
            exit(1);
        }
        Buf *final_def_basename = buf_sprintf("%s.def", name);
        Buf *def_final_path = buf_alloc();
        os_path_join(artifact_dir, final_def_basename, def_final_path);

        ZigList<const char *> args = {};
        args.append(buf_ptr(self_exe_path));
        args.append("cc");
        args.append("-x");
        args.append("c");
        args.append(buf_ptr(def_in_file));
        args.append("-Wp,-w");
        args.append("-undef");
        args.append("-P");
        args.append("-I");
        args.append(buf_ptr(def_include_dir));
        if (target_is_arm(parent->zig_target)) {
            if (target_arch_pointer_bit_width(parent->zig_target->arch) == 32) {
                args.append("-DDEF_ARM32");
            } else {
                args.append("-DDEF_ARM64");
            }
        } else if (parent->zig_target->arch == ZigLLVM_x86) {
            args.append("-DDEF_I386");
        } else if (parent->zig_target->arch == ZigLLVM_x86_64) {
            args.append("-DDEF_X64");
        } else {
            zig_unreachable();
        }
        args.append("-E");
        args.append("-o");
        args.append(buf_ptr(def_final_path));

        if (parent->verbose_cc) {
            print_zig_cc_cmd(&args);
        }
        Termination term;
        os_spawn_process(args, &term);
        if (term.how != TerminationIdClean || term.code != 0) {
            fprintf(stderr, "\nThe following command failed:\n");
            print_zig_cc_cmd(&args);
            exit(1);
        }

        lib_final_path = buf_alloc();
        os_path_join(artifact_dir, final_lib_basename, lib_final_path);

        args.resize(0);
        args.append("link");
        coff_append_machine_arg(parent, &args);

        args.append(buf_ptr(buf_sprintf("-DEF:%s", buf_ptr(def_final_path))));
        args.append(buf_ptr(buf_sprintf("-OUT:%s", buf_ptr(lib_final_path))));

        Buf diag = BUF_INIT;
        ZigLLVM_ObjectFormatType target_ofmt = target_object_format(parent->zig_target);
        if (!zig_lld_link(target_ofmt, args.items, args.length, &diag)) {
            fprintf(stderr, "%s\n", buf_ptr(&diag));
            exit(1);
        }
    } else {
        // cache hit
        artifact_dir = buf_alloc();
        os_path_join(o_dir, &digest, artifact_dir);
        lib_final_path = buf_alloc();
        os_path_join(artifact_dir, final_lib_basename, lib_final_path);
    }
    parent->caches_to_release.append(cache_hash);

    return buf_ptr(lib_final_path);
}

static bool is_linking_system_lib(CodeGen *g, const char *name) {
    for (size_t lib_i = 0; lib_i < g->link_libs_list.length; lib_i += 1) {
        LinkLib *link_lib = g->link_libs_list.at(lib_i);
        if (buf_eql_str(link_lib->name, name)) {
            return true;
        }
    }
    return false;
}

static void add_mingw_link_args(LinkJob *lj, bool is_library) {
    CodeGen *g = lj->codegen;

    lj->args.append("-lldmingw");

    bool is_dll = g->out_type == OutTypeLib && g->is_dynamic;

    if (g->zig_target->arch == ZigLLVM_x86) {
        lj->args.append("-ALTERNATENAME:__image_base__=___ImageBase");
    } else {
        lj->args.append("-ALTERNATENAME:__image_base__=__ImageBase");
    }

    if (is_dll) {
        lj->args.append(get_libc_crt_file(g, "dllcrt2.o"));
    } else {
        lj->args.append(get_libc_crt_file(g, "crt2.o"));
    }

    lj->args.append(get_libc_crt_file(g, "mingw32.lib"));
    lj->args.append(get_libc_crt_file(g, "mingwex.lib"));
    lj->args.append(get_libc_crt_file(g, "msvcrt-os.lib"));

    for (size_t def_i = 0; def_i < array_length(mingw_def_list); def_i += 1) {
        const char *name = mingw_def_list[def_i].name;
        Buf *path = buf_create_from_str(mingw_def_list[def_i].path);
        bool always_link = mingw_def_list[def_i].always_link;
        bool is_this_arch = false;
        if (buf_starts_with_str(path, "lib-common" OS_SEP)) {
            is_this_arch = true;
        } else if (target_is_arm(g->zig_target)) {
            if (target_arch_pointer_bit_width(g->zig_target->arch) == 32) {
                is_this_arch = buf_starts_with_str(path, "libarm32" OS_SEP);
            } else {
                is_this_arch = buf_starts_with_str(path, "libarm64" OS_SEP);
            }
        } else if (g->zig_target->arch == ZigLLVM_x86) {
            is_this_arch = buf_starts_with_str(path, "lib32" OS_SEP);
        } else if (g->zig_target->arch == ZigLLVM_x86_64) {
            is_this_arch = buf_starts_with_str(path, "lib64" OS_SEP);
        }
        if (is_this_arch && (always_link || is_linking_system_lib(g, name))) {
            lj->args.append(get_def_lib(g, name, path));
        }
    }
}

static void add_win_link_args(LinkJob *lj, bool is_library, bool *have_windows_dll_import_libs) {
    if (lj->link_in_crt) {
        if (target_abi_is_gnu(lj->codegen->zig_target->abi)) {
            *have_windows_dll_import_libs = true;
            add_mingw_link_args(lj, is_library);
        } else {
            add_msvc_link_args(lj, is_library);
        }
    } else {
        lj->args.append("-NODEFAULTLIB");
        if (!is_library) {
            if (lj->codegen->have_winmain) {
                lj->args.append("-ENTRY:WinMain");
            } else {
                lj->args.append("-ENTRY:WinMainCRTStartup");
            }
        }
    }
}

static bool is_mingw_link_lib(Buf *name) {
    for (size_t def_i = 0; def_i < array_length(mingw_def_list); def_i += 1) {
        if (buf_eql_str(name, mingw_def_list[def_i].name)) {
            return true;
        }
    }
    return false;
}
static void construct_linker_job_coff(LinkJob *lj) {
    Error err;
    CodeGen *g = lj->codegen;

    lj->args.append("-ERRORLIMIT:0");

    lj->args.append("-NOLOGO");

    if (!g->strip_debug_symbols) {
        lj->args.append("-DEBUG");
    }

    if (g->out_type == OutTypeExe) {
        // TODO compile time stack upper bound detection
        lj->args.append("-STACK:16777216");
    }

    coff_append_machine_arg(g, &lj->args);

    bool is_library = g->out_type == OutTypeLib;
    if (is_library && g->is_dynamic) {
        lj->args.append("-DLL");
    }

    lj->args.append(buf_ptr(buf_sprintf("-OUT:%s", buf_ptr(&g->output_file_path))));

    if (g->libc_link_lib != nullptr && g->libc != nullptr) {
        lj->args.append(buf_ptr(buf_sprintf("-LIBPATH:%s", buf_ptr(&g->libc->crt_dir))));

        if (target_abi_is_gnu(g->zig_target->abi)) {
            lj->args.append(buf_ptr(buf_sprintf("-LIBPATH:%s", buf_ptr(&g->libc->sys_include_dir))));
            lj->args.append(buf_ptr(buf_sprintf("-LIBPATH:%s", buf_ptr(&g->libc->include_dir))));
        } else {
            lj->args.append(buf_ptr(buf_sprintf("-LIBPATH:%s", buf_ptr(&g->libc->msvc_lib_dir))));
            lj->args.append(buf_ptr(buf_sprintf("-LIBPATH:%s", buf_ptr(&g->libc->kernel32_lib_dir))));
        }
    }

    for (size_t i = 0; i < g->lib_dirs.length; i += 1) {
        const char *lib_dir = g->lib_dirs.at(i);
        lj->args.append(buf_ptr(buf_sprintf("-LIBPATH:%s", lib_dir)));
    }

    for (size_t i = 0; i < g->link_objects.length; i += 1) {
        lj->args.append((const char *)buf_ptr(g->link_objects.at(i)));
    }

    bool have_windows_dll_import_libs = false;
    switch (detect_subsystem(g)) {
        case TargetSubsystemAuto:
            if (g->zig_target->os == OsUefi) {
                add_uefi_link_args(lj);
            } else {
                add_win_link_args(lj, is_library, &have_windows_dll_import_libs);
            }
            break;
        case TargetSubsystemConsole:
            lj->args.append("-SUBSYSTEM:console");
            add_win_link_args(lj, is_library, &have_windows_dll_import_libs);
            break;
        case TargetSubsystemEfiApplication:
            lj->args.append("-SUBSYSTEM:efi_application");
            add_uefi_link_args(lj);
            break;
        case TargetSubsystemEfiBootServiceDriver:
            lj->args.append("-SUBSYSTEM:efi_boot_service_driver");
            add_uefi_link_args(lj);
            break;
        case TargetSubsystemEfiRom:
            lj->args.append("-SUBSYSTEM:efi_rom");
            add_uefi_link_args(lj);
            break;
        case TargetSubsystemEfiRuntimeDriver:
            lj->args.append("-SUBSYSTEM:efi_runtime_driver");
            add_uefi_link_args(lj);
            break;
        case TargetSubsystemNative:
            lj->args.append("-SUBSYSTEM:native");
            add_win_link_args(lj, is_library, &have_windows_dll_import_libs);
            break;
        case TargetSubsystemPosix:
            lj->args.append("-SUBSYSTEM:posix");
            add_win_link_args(lj, is_library, &have_windows_dll_import_libs);
            break;
        case TargetSubsystemWindows:
            lj->args.append("-SUBSYSTEM:windows");
            add_win_link_args(lj, is_library, &have_windows_dll_import_libs);
            break;
    }

    if (g->out_type == OutTypeExe || (g->out_type == OutTypeLib && g->is_dynamic)) {
        if (g->libc_link_lib == nullptr && !g->is_dummy_so) {
            Buf *libc_a_path = build_c(g, OutTypeLib);
            lj->args.append(buf_ptr(libc_a_path));
        }

        // msvc compiler_rt is missing some stuff, so we still build it and rely on weak linkage
        Buf *compiler_rt_o_path = build_compiler_rt(g, OutTypeLib);
        lj->args.append(buf_ptr(compiler_rt_o_path));
    }

    Buf *def_contents = buf_alloc();
    ZigList<const char *> gen_lib_args = {0};
    for (size_t lib_i = 0; lib_i < g->link_libs_list.length; lib_i += 1) {
        LinkLib *link_lib = g->link_libs_list.at(lib_i);
        if (buf_eql_str(link_lib->name, "c")) {
            continue;
        }
<<<<<<< HEAD
        if (have_windows_dll_import_libs && is_mingw_link_lib(link_lib->name)) {
            continue;
        }
        if (link_lib->provided_explicitly) {
=======

        //note(dimenus): If we're linking in the CRT or the libs are provided explictly we don't want to generate def/libs
        if (lj->link_in_crt || link_lib->provided_explicitly) {
>>>>>>> 540a40e2
            if (target_abi_is_gnu(lj->codegen->zig_target->abi)) {
                Buf* lib_name = buf_sprintf("lib%s.a", buf_ptr(link_lib->name));
                lj->args.append(buf_ptr(lib_name));
            }
            else {
                Buf* lib_name = buf_sprintf("%s.lib", buf_ptr(link_lib->name));
                lj->args.append(buf_ptr(lib_name));
            }
            continue;
        }

        buf_resize(def_contents, 0);
        buf_appendf(def_contents, "LIBRARY %s\nEXPORTS\n", buf_ptr(link_lib->name));
        for (size_t exp_i = 0; exp_i < link_lib->symbols.length; exp_i += 1) {
            Buf *symbol_name = link_lib->symbols.at(exp_i);
            buf_appendf(def_contents, "%s\n", buf_ptr(symbol_name));
        }
        buf_appendf(def_contents, "\n");

        Buf *def_path = buf_alloc();
        os_path_join(g->output_dir, buf_sprintf("%s.def", buf_ptr(link_lib->name)), def_path);
        if ((err = os_write_file(def_path, def_contents))) {
            zig_panic("error writing def file: %s", err_str(err));
        }

        Buf *generated_lib_path = buf_alloc();
        os_path_join(g->output_dir, buf_sprintf("%s.lib", buf_ptr(link_lib->name)), generated_lib_path);

        gen_lib_args.resize(0);
        gen_lib_args.append("link");

        coff_append_machine_arg(g, &gen_lib_args);
        gen_lib_args.append(buf_ptr(buf_sprintf("-DEF:%s", buf_ptr(def_path))));
        gen_lib_args.append(buf_ptr(buf_sprintf("-OUT:%s", buf_ptr(generated_lib_path))));
        Buf diag = BUF_INIT;
        ZigLLVM_ObjectFormatType target_ofmt = target_object_format(g->zig_target);
        if (!zig_lld_link(target_ofmt, gen_lib_args.items, gen_lib_args.length, &diag)) {
            fprintf(stderr, "%s\n", buf_ptr(&diag));
            exit(1);
        }
        lj->args.append(buf_ptr(generated_lib_path));
    }
}


// Parse (([0-9]+)(.([0-9]+)(.([0-9]+)?))?)? and return the
// grouped values as integers. Numbers which are not provided are set to 0.
// return true if the entire string was parsed (9.2), or all groups were
// parsed (10.3.5extrastuff).
static bool darwin_get_release_version(const char *str, int *major, int *minor, int *micro, bool *had_extra) {
    *had_extra = false;

    *major = 0;
    *minor = 0;
    *micro = 0;

    if (*str == '\0')
        return false;

    char *end;
    *major = (int)strtol(str, &end, 10);
    if (*str != '\0' && *end == '\0')
        return true;
    if (*end != '.')
        return false;

    str = end + 1;
    *minor = (int)strtol(str, &end, 10);
    if (*str != '\0' && *end == '\0')
        return true;
    if (*end != '.')
        return false;

    str = end + 1;
    *micro = (int)strtol(str, &end, 10);
    if (*str != '\0' && *end == '\0')
        return true;
    if (str == end)
        return false;
    *had_extra = true;
    return true;
}

enum DarwinPlatformKind {
    MacOS,
    IPhoneOS,
    IPhoneOSSimulator,
};

struct DarwinPlatform {
    DarwinPlatformKind kind;
    int major;
    int minor;
    int micro;
};

static void get_darwin_platform(LinkJob *lj, DarwinPlatform *platform) {
    CodeGen *g = lj->codegen;

    if (g->mmacosx_version_min) {
        platform->kind = MacOS;
    } else if (g->mios_version_min) {
        platform->kind = IPhoneOS;
    } else if (g->zig_target->os == OsMacOSX) {
        platform->kind = MacOS;
        g->mmacosx_version_min = buf_create_from_str("10.14");
    } else {
        zig_panic("unable to infer -mmacosx-version-min or -mios-version-min");
    }

    bool had_extra;
    if (platform->kind == MacOS) {
        if (!darwin_get_release_version(buf_ptr(g->mmacosx_version_min),
                    &platform->major, &platform->minor, &platform->micro, &had_extra) ||
                had_extra || platform->major != 10 || platform->minor >= 100 || platform->micro >= 100)
        {
            zig_panic("invalid -mmacosx-version-min");
        }
    } else if (platform->kind == IPhoneOS) {
        if (!darwin_get_release_version(buf_ptr(g->mios_version_min),
                    &platform->major, &platform->minor, &platform->micro, &had_extra) ||
                had_extra || platform->major >= 10 || platform->minor >= 100 || platform->micro >= 100)
        {
            zig_panic("invalid -mios-version-min");
        }
    } else {
        zig_unreachable();
    }

    if (platform->kind == IPhoneOS &&
        (g->zig_target->arch == ZigLLVM_x86 ||
         g->zig_target->arch == ZigLLVM_x86_64))
    {
        platform->kind = IPhoneOSSimulator;
    }
}

static void construct_linker_job_macho(LinkJob *lj) {
    CodeGen *g = lj->codegen;

    // LLD MACH-O has no error limit option.
    //lj->args.append("-error-limit=0");
    lj->args.append("-demangle");

    if (g->linker_rdynamic) {
        lj->args.append("-export_dynamic");
    }

    bool is_lib = g->out_type == OutTypeLib;
    bool is_dyn_lib = g->is_dynamic && is_lib;
    if (is_lib && !g->is_dynamic) {
        lj->args.append("-static");
    } else {
        lj->args.append("-dynamic");
    }

    if (is_dyn_lib) {
        lj->args.append("-dylib");

        Buf *compat_vers = buf_sprintf("%" ZIG_PRI_usize ".0.0", g->version_major);
        lj->args.append("-compatibility_version");
        lj->args.append(buf_ptr(compat_vers));

        Buf *cur_vers = buf_sprintf("%" ZIG_PRI_usize ".%" ZIG_PRI_usize ".%" ZIG_PRI_usize,
            g->version_major, g->version_minor, g->version_patch);
        lj->args.append("-current_version");
        lj->args.append(buf_ptr(cur_vers));

        // TODO getting an error when running an executable when doing this rpath thing
        //Buf *dylib_install_name = buf_sprintf("@rpath/lib%s.%" ZIG_PRI_usize ".dylib",
        //    buf_ptr(g->root_out_name), g->version_major);
        //lj->args.append("-install_name");
        //lj->args.append(buf_ptr(dylib_install_name));

        assert(buf_len(&g->output_file_path) != 0);
    }

    lj->args.append("-arch");
    lj->args.append(get_darwin_arch_string(g->zig_target));

    DarwinPlatform platform;
    get_darwin_platform(lj, &platform);
    switch (platform.kind) {
        case MacOS:
            lj->args.append("-macosx_version_min");
            break;
        case IPhoneOS:
            lj->args.append("-iphoneos_version_min");
            break;
        case IPhoneOSSimulator:
            lj->args.append("-ios_simulator_version_min");
            break;
    }
    Buf *version_string = buf_sprintf("%d.%d.%d", platform.major, platform.minor, platform.micro);
    lj->args.append(buf_ptr(version_string));

    lj->args.append("-sdk_version");
    lj->args.append(buf_ptr(version_string));


    if (g->out_type == OutTypeExe) {
        lj->args.append("-pie");
    }

    lj->args.append("-o");
    lj->args.append(buf_ptr(&g->output_file_path));

    for (size_t i = 0; i < g->rpath_list.length; i += 1) {
        Buf *rpath = g->rpath_list.at(i);
        add_rpath(lj, rpath);
    }
    if (is_dyn_lib) {
        add_rpath(lj, &g->output_file_path);
    }

    if (is_dyn_lib) {
        if (g->system_linker_hack) {
            lj->args.append("-headerpad_max_install_names");
        }
    }

    for (size_t i = 0; i < g->lib_dirs.length; i += 1) {
        const char *lib_dir = g->lib_dirs.at(i);
        lj->args.append("-L");
        lj->args.append(lib_dir);
    }

    for (size_t i = 0; i < g->link_objects.length; i += 1) {
        lj->args.append((const char *)buf_ptr(g->link_objects.at(i)));
    }

    // compiler_rt on darwin is missing some stuff, so we still build it and rely on LinkOnce
    if (g->out_type == OutTypeExe || is_dyn_lib) {
        Buf *compiler_rt_o_path = build_compiler_rt(g, OutTypeLib);
        lj->args.append(buf_ptr(compiler_rt_o_path));
    }

    if (g->zig_target->is_native) {
        for (size_t lib_i = 0; lib_i < g->link_libs_list.length; lib_i += 1) {
            LinkLib *link_lib = g->link_libs_list.at(lib_i);
            if (target_is_libc_lib_name(g->zig_target, buf_ptr(link_lib->name))) {
                // handled by libSystem
                continue;
            }
            if (strchr(buf_ptr(link_lib->name), '/') == nullptr) {
                Buf *arg = buf_sprintf("-l%s", buf_ptr(link_lib->name));
                lj->args.append(buf_ptr(arg));
            } else {
                lj->args.append(buf_ptr(link_lib->name));
            }
        }
        // on Darwin, libSystem has libc in it, but also you have to use it
        // to make syscalls because the syscall numbers are not documented
        // and change between versions.
        // so we always link against libSystem
        lj->args.append("-lSystem");
    } else {
        lj->args.append("-undefined");
        lj->args.append("dynamic_lookup");
    }

    for (size_t i = 0; i < g->darwin_frameworks.length; i += 1) {
        lj->args.append("-framework");
        lj->args.append(buf_ptr(g->darwin_frameworks.at(i)));
    }

}

static void construct_linker_job(LinkJob *lj) {
    switch (target_object_format(lj->codegen->zig_target)) {
        case ZigLLVM_UnknownObjectFormat:
            zig_unreachable();

        case ZigLLVM_COFF:
            return construct_linker_job_coff(lj);
        case ZigLLVM_ELF:
            return construct_linker_job_elf(lj);
        case ZigLLVM_MachO:
            return construct_linker_job_macho(lj);
        case ZigLLVM_Wasm:
            return construct_linker_job_wasm(lj);
    }
}

void zig_link_add_compiler_rt(CodeGen *g) {
    Buf *compiler_rt_o_path = build_compiler_rt(g, OutTypeObj);
    g->link_objects.append(compiler_rt_o_path);
}

void codegen_link(CodeGen *g) {
    codegen_add_time_event(g, "Build Dependencies");

    LinkJob lj = {0};

    // even though we're calling LLD as a library it thinks the first
    // argument is its own exe name
    lj.args.append("lld");

    lj.rpath_table.init(4);
    lj.codegen = g;

    if (g->verbose_llvm_ir) {
        fprintf(stderr, "\nOptimization:\n");
        fprintf(stderr, "---------------\n");
        fflush(stderr);
        LLVMDumpModule(g->module);
    }

    if (g->out_type == OutTypeObj) {
        lj.args.append("-r");
    }

    if (g->out_type == OutTypeLib && !g->is_dynamic && !target_is_wasm(g->zig_target)) {
        ZigList<const char *> file_names = {};
        for (size_t i = 0; i < g->link_objects.length; i += 1) {
            file_names.append(buf_ptr(g->link_objects.at(i)));
        }
        ZigLLVM_OSType os_type = get_llvm_os_type(g->zig_target->os);
        codegen_add_time_event(g, "LLVM Link");
        if (g->verbose_link) {
            fprintf(stderr, "ar rcs %s", buf_ptr(&g->output_file_path));
            for (size_t i = 0; i < file_names.length; i += 1) {
                fprintf(stderr, " %s", file_names.at(i));
            }
            fprintf(stderr, "\n");
        }
        if (ZigLLVMWriteArchive(buf_ptr(&g->output_file_path), file_names.items, file_names.length, os_type)) {
            fprintf(stderr, "Unable to write archive '%s'\n", buf_ptr(&g->output_file_path));
            exit(1);
        }
        return;
    }

    lj.link_in_crt = (g->libc_link_lib != nullptr && g->out_type == OutTypeExe);

    construct_linker_job(&lj);


    if (g->verbose_link) {
        for (size_t i = 0; i < lj.args.length; i += 1) {
            const char *space = (i != 0) ? " " : "";
            fprintf(stderr, "%s%s", space, lj.args.at(i));
        }
        fprintf(stderr, "\n");
    }

    Buf diag = BUF_INIT;

    codegen_add_time_event(g, "LLVM Link");
    if (g->system_linker_hack && g->zig_target->os == OsMacOSX) {
        Termination term;
        ZigList<const char *> args = {};
        args.append("ld");
        for (size_t i = 1; i < lj.args.length; i += 1) {
            args.append(lj.args.at(i));
        }
        os_spawn_process(args, &term);
        if (term.how != TerminationIdClean || term.code != 0) {
            exit(1);
        }
    } else if (!zig_lld_link(target_object_format(g->zig_target), lj.args.items, lj.args.length, &diag)) {
        fprintf(stderr, "%s\n", buf_ptr(&diag));
        exit(1);
    }
}
<|MERGE_RESOLUTION|>--- conflicted
+++ resolved
@@ -2150,7 +2150,7 @@
 
 static bool is_mingw_link_lib(Buf *name) {
     for (size_t def_i = 0; def_i < array_length(mingw_def_list); def_i += 1) {
-        if (buf_eql_str(name, mingw_def_list[def_i].name)) {
+        if (buf_eql_str_ignore_case(name, mingw_def_list[def_i].name)) {
             return true;
         }
     }
@@ -2264,16 +2264,12 @@
         if (buf_eql_str(link_lib->name, "c")) {
             continue;
         }
-<<<<<<< HEAD
-        if (have_windows_dll_import_libs && is_mingw_link_lib(link_lib->name)) {
+        bool is_sys_lib = is_mingw_link_lib(link_lib->name);
+        if (have_windows_dll_import_libs && is_sys_lib) {
             continue;
         }
-        if (link_lib->provided_explicitly) {
-=======
-
-        //note(dimenus): If we're linking in the CRT or the libs are provided explictly we don't want to generate def/libs
-        if (lj->link_in_crt || link_lib->provided_explicitly) {
->>>>>>> 540a40e2
+        // If we're linking in the CRT or the libs are provided explictly we don't want to generate def/libs
+        if ((lj->link_in_crt && is_sys_lib) || link_lib->provided_explicitly) {
             if (target_abi_is_gnu(lj->codegen->zig_target->abi)) {
                 Buf* lib_name = buf_sprintf("lib%s.a", buf_ptr(link_lib->name));
                 lj->args.append(buf_ptr(lib_name));
